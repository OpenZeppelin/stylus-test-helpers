--- conflicted
+++ resolved
@@ -1,20 +1,15 @@
 //! Unit-testing context for Stylus contracts.
 
 use std::{
-<<<<<<< HEAD
+    cell::Cell,
     collections::{HashMap, HashSet},
     hash::Hash,
-=======
-    cell::Cell,
-    collections::HashMap,
-    hash::Hash,
     ops::{Deref, DerefMut},
->>>>>>> 094a5d8d
     ptr, slice,
     thread::ThreadId,
 };
 
-use alloy_primitives::{Address, B256, U256};
+use alloy_primitives::{Address, Log, B256, U256};
 use alloy_sol_types::{abi::token::WordToken, SolEvent, TopicList};
 use dashmap::{mapref::one::RefMut, DashMap};
 use once_cell::sync::Lazy;
