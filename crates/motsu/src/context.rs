//! Unit-testing context for Stylus contracts.

<<<<<<< HEAD
use std::{
    collections::{HashMap, HashSet},
    hash::Hash,
    ptr, slice,
    thread::ThreadId,
};

use alloy_primitives::{Address, B256, U256};
use alloy_sol_types::{abi::token::WordToken, SolEvent, TopicList};
=======
use std::{collections::HashMap, hash::Hash, ptr, slice, thread::ThreadId};

use alloy_primitives::{Address, B256, U256};
>>>>>>> daad63f6
use dashmap::{mapref::one::RefMut, DashMap};
use once_cell::sync::Lazy;
use stylus_sdk::{alloy_primitives::uint, prelude::StorageType, ArbResult};

use crate::{
<<<<<<< HEAD
    router::{RouterContext, TestRouter},
=======
    router::{TestRouter, VMRouterContext},
>>>>>>> daad63f6
    storage_access::AccessStorage,
};

/// Motsu VM Storage.
///
/// A global mutable key-value store that allows concurrent access.
///
/// The key is the test [`VMContext`], an id of the test thread.
///
/// The value is the [`VMContextStorage`], a storage of the test case.
///
<<<<<<< HEAD
/// NOTE: The [`Context::storage`] will panic on lock, when the same key is
=======
/// NOTE: The [`VMContext::storage`] will panic on lock, when the same key is
>>>>>>> daad63f6
/// accessed twice from the same thread.
static MOTSU_VM: Lazy<DashMap<VMContext, VMContextStorage>> =
    Lazy::new(DashMap::new);

/// Context of Motsu test VM associated with the current test thread.
#[allow(clippy::module_name_repetitions)]
#[derive(Hash, Eq, PartialEq, Copy, Clone)]
pub struct VMContext {
    thread_id: ThreadId,
}

impl VMContext {
    /// Get test context associated with the current test thread.
    #[must_use]
    pub fn current() -> Self {
        Self { thread_id: std::thread::current().id() }
    }

    /// Get the raw value at `key` in storage and write it to `value`.
    pub(crate) unsafe fn get_bytes_raw(self, key: *const u8, value: *mut u8) {
        let key = read_bytes32(key);

        write_bytes32(value, self.get_bytes(&key));
    }

    /// Get the value at `key` in storage.
    fn get_bytes(self, key: &Bytes32) -> Bytes32 {
        let storage = self.storage();
        let contract_address =
            storage.contract_address.expect("contract_address should be set");
        storage
            .contract_data
            .get(&contract_address)
            .expect("contract receiver should have a storage initialised")
            .get(key)
            .copied()
            .unwrap_or_default()
    }

    /// Set the raw value at `key` in storage to `value`.
    pub(crate) unsafe fn set_bytes_raw(self, key: *const u8, value: *const u8) {
        let (key, value) = (read_bytes32(key), read_bytes32(value));
        self.set_bytes(key, value);
    }

    /// Set the value at `key` in storage to `value`.
    fn set_bytes(self, key: Bytes32, value: Bytes32) {
        let mut storage = self.storage();
        let contract_address =
            storage.contract_address.expect("contract_address should be set");
        storage
            .contract_data
            .get_mut(&contract_address)
            .expect("contract receiver should have a storage initialised")
            .insert(key, value);
    }

    /// Set the message sender address and return the previous sender if any.
    fn replace_msg_sender(self, msg_sender: Address) -> Option<Address> {
        self.storage().msg_sender.replace(msg_sender)
    }

    /// Get the message sender address.
    #[must_use]
    pub(crate) fn msg_sender(self) -> Option<Address> {
        self.storage().msg_sender
    }

    /// Replace the address of the contract, and return the previous address if
    /// any.
    fn replace_contract_address(self, address: Address) -> Option<Address> {
        self.storage().contract_address.replace(address)
    }

    /// Replace an optional message with `value` and return the previous value
    /// if any.
    ///
    /// Setting `value` to `None` will effectively clear the message value, e.g.
    /// for non "payable" call.
    pub(crate) fn replace_optional_msg_value(
        self,
        value: Option<U256>,
    ) -> Option<U256> {
        std::mem::replace(&mut self.storage().msg_value, value)
    }

    /// Write the value sent to the contract to `output`.
    pub(crate) unsafe fn msg_value_raw(self, output: *mut u8) {
        let value: U256 = self.msg_value().unwrap_or_default();
        write_u256(output, value);
    }

    /// Get the value sent to the contract as [`U256`].
    pub(crate) fn msg_value(self) -> Option<U256> {
        self.storage().msg_value
    }

    /// Get the address of the contract that is called.
    pub(crate) fn contract_address(self) -> Option<Address> {
        self.storage().contract_address
    }

    /// Initialise contract's storage for the current test thread and
    /// `contract_address`.
    fn init_storage<ST: StorageType + TestRouter + 'static>(
        self,
        contract_address: Address,
    ) {
        if MOTSU_VM
            .entry(self)
            .or_default()
            .contract_data
            .insert(contract_address, HashMap::new())
            .is_some()
        {
            panic!("contract storage already initialized for contract_address `{contract_address}`");
        }

        self.router(contract_address).init_storage::<ST>();
    }

    /// Reset storage for the current [`VMContext`] and `contract_address`.
    ///
    /// If all test contracts are removed, flush storage for the current
    /// test [`VMContext`].
    fn reset_storage(self, contract_address: Address) {
        let mut storage = self.storage();
        storage.contract_data.remove(&contract_address);

        // if no more contracts left,
        if storage.contract_data.is_empty() {
            // drop guard to a concurrent hash map to avoid a panic on lock,
            drop(storage);
            // and erase the test context.
<<<<<<< HEAD
            _ = STORAGE.remove(&self);
=======
            _ = MOTSU_VM.remove(&self);
>>>>>>> daad63f6
        }

        self.router(contract_address).reset_storage();
    }

    /// Call the contract at raw `address` with the given raw `calldata`.
    pub(crate) unsafe fn call_contract_raw(
        self,
        address: *const u8,
        calldata: *const u8,
        calldata_len: usize,
        return_data_size: *mut usize,
    ) -> u8 {
        let address = read_address(address);
        let (selector, input) = decode_calldata(calldata, calldata_len);

        let result = self.call_contract(address, selector, &input, None);
        self.process_arb_result_raw(result, return_data_size)
    }

    /// Call the contract at raw `address` with the given raw `calldata` and
    /// `value`.
    pub(crate) unsafe fn call_contract_with_value_raw(
        self,
        address: *const u8,
        calldata: *const u8,
        calldata_len: usize,
        value: *const u8,
        return_data_size: *mut usize,
    ) -> u8 {
        let address = read_address(address);
        let value = read_u256(value);
        let (selector, input) = decode_calldata(calldata, calldata_len);

        let result = self.call_contract(address, selector, &input, Some(value));
        self.process_arb_result_raw(result, return_data_size)
    }

    /// Based on `result`, set the return data.
    /// Return 0 if `result` is `Ok`, otherwise 1.
    unsafe fn process_arb_result_raw(
        self,
        result: ArbResult,
        return_data_size: *mut usize,
    ) -> u8 {
        match result {
            Ok(res) => {
                return_data_size.write(res.len());
                self.set_return_data(res);
                0
            }
            Err(err) => {
                return_data_size.write(err.len());
                self.set_return_data(err);
                1
            }
        }
    }

    /// Call the function associated with the given `selector` at the given
    /// `contract_address`. Pass `input` and optional `value` to it.
    fn call_contract(
        self,
        contract_address: Address,
        selector: u32,
        input: &[u8],
        value: Option<U256>,
    ) -> ArbResult {
        // Set the caller contract as message sender and callee contract as
        // a receiver (`contract_address`).
        let previous_contract_address = self
            .replace_contract_address(contract_address)
            .expect("contract_address should be set");
        let previous_msg_sender = self
            .replace_msg_sender(previous_contract_address)
            .expect("msg_sender should be set");

        // Set new msg_value, and store the previous one.
        let previous_msg_value = self.replace_optional_msg_value(value);

        // Transfer value sent by message sender.
        self.transfer_value();

        // Call external contract.
        let result = self
            .router(contract_address)
            .route(selector, input)
            .unwrap_or_else(|| {
                panic!("selector not found - selector is {selector}")
            });

        // Set the previous message sender and contract address back.
        _ = self.replace_contract_address(previous_contract_address);
        _ = self.replace_msg_sender(previous_msg_sender);

        // Set the previous msg_value.
        self.replace_optional_msg_value(previous_msg_value);

        result
    }

    /// Set return data as bytes.
    fn set_return_data(self, data: Vec<u8>) {
        let mut call_storage = self.storage();
        _ = call_storage.return_data_size.insert(data.len());
        _ = call_storage.return_data.insert(data);
    }

    /// Read the return data (with a given `size`) from the last contract call
    /// to the `dest` pointer.
    pub(crate) unsafe fn read_return_data_raw(
        self,
        dest: *mut u8,
        size: usize,
    ) -> usize {
        let data = self.return_data();
        ptr::copy(data.as_ptr(), dest, size);
        data.len()
    }

    /// Return data's size in bytes from the last contract call.
    pub(crate) fn return_data_size(self) -> usize {
        self.storage()
            .return_data_size
            .take()
            .expect("call_output_len should be set")
    }

    /// Return data's bytes from the last contract call.
    fn return_data(self) -> Vec<u8> {
        self.storage().return_data.take().expect("call_output should be set")
    }

    /// Check if the contract at raw `address` has code.
    pub(crate) unsafe fn has_code_raw(self, address: *const u8) -> bool {
        let address = read_address(address);
        self.has_code(address)
    }

    /// Check if the contract at `address` has code.
    #[must_use]
    fn has_code(self, address: Address) -> bool {
        self.router(address).exists()
    }

<<<<<<< HEAD
    /// Check if the `event` was emitted.
    pub fn emitted<T: SolEvent>(self, event: &T) -> bool {
        let event_log = Log::new(event);

        self.storage().events.contains(&event_log)
    }

    pub(crate) unsafe fn store_log_raw(
        self,
        data: *const u8,
        len: usize,
        topics: usize,
    ) {
        let data = slice::from_raw_parts(data, len).to_vec();
        self.store_log(data, topics);
    }

    fn store_log(self, data: Vec<u8>, topics: usize) {
        let event = Log { data, topics };
        self.storage().events.insert(event);
    }

=======
>>>>>>> daad63f6
    /// Get the balance of account at `address`.
    pub(crate) fn balance(self, address: Address) -> U256 {
        self.storage().balances.get(&address).copied().unwrap_or_default()
    }

    /// Transfer value from the message sender to the contract.
    /// No-op if `msg_sender` or `contract_address` weren't set.
    ///
    /// # Panics
    ///
    /// * If there is not enough funds to transfer.
    fn transfer_value(self) {
        let storage = self.storage();
        let Some(msg_sender) = storage.msg_sender else {
            return;
        };
        let Some(contract_address) = storage.contract_address else {
            return;
        };

        // We should transfer the value only if it is set.
        if let Some(msg_value) = storage.msg_value {
            // Drop storage to avoid a panic on lock.
            drop(storage);

            // Transfer and panic if there is not enough funds.
            self.transfer(msg_sender, contract_address, msg_value);
        }
    }

    /// Transfer `value` from `from` account to `to` account.
    ///
    /// # Panics
    ///
    /// * If there is not enough funds to transfer.
    fn transfer(self, from: Address, to: Address, value: U256) {
        // Transfer and panic if there is not enough funds.
        self.checked_transfer(from, to, value)
            .unwrap_or_else(|| panic!("{from} account should have enough funds to transfer {value} value"));
    }

    /// Transfer `value` from `from` account to `to` account.
    ///
    /// Returns `None` if there is not enough funds to transfer.
    fn checked_transfer(
        self,
        from: Address,
        to: Address,
        value: U256,
    ) -> Option<()> {
        self.checked_sub_assign_balance(from, value)?;
        self.add_assign_balance(to, value);
        Some(())
    }

    /// Subtract `value` from the balance of `address` account.
    ///
    /// Returns `None` if there is not enough of funds.
    fn checked_sub_assign_balance(
        self,
        address: Address,
        value: U256,
    ) -> Option<U256> {
        let mut storage = self.storage();
        let balance = storage.balances.entry(address).or_default();
        if *balance < value {
            return None;
        }
        *balance -= value;
        Some(*balance)
    }

    /// Add `value` to the balance of `address` account.
    fn add_assign_balance(self, address: Address, value: U256) -> U256 {
        *self
            .storage()
            .balances
            .entry(address)
            .and_modify(|v| *v += value)
            .or_insert(value)
    }

    /// Get reference to the storage for the current test thread.
<<<<<<< HEAD
    fn storage(self) -> RefMut<'static, Context, MockStorage> {
        STORAGE.access_storage(&self)
=======
    fn storage(self) -> RefMut<'static, VMContext, VMContextStorage> {
        MOTSU_VM.access_storage(&self)
>>>>>>> daad63f6
    }

    /// Get router for the contract at `address`.
    fn router(self, address: Address) -> VMRouterContext {
        VMRouterContext::new(self.thread_id, address)
    }
}

/// Read the word from location pointed by `ptr`.
pub(crate) unsafe fn read_bytes32(ptr: *const u8) -> Bytes32 {
    let mut res = Bytes32::default();
    ptr::copy(ptr, res.as_mut_ptr(), WORD_BYTES);
    res
}

/// Write the word `bytes` to the location pointed by `ptr`.
pub(crate) unsafe fn write_bytes32(ptr: *mut u8, bytes: Bytes32) {
    ptr::copy(bytes.as_ptr(), ptr, WORD_BYTES);
}

/// Read the [`Address`] from the raw pointer.
pub(crate) unsafe fn read_address(ptr: *const u8) -> Address {
    let address_bytes = slice::from_raw_parts(ptr, 20);
    Address::from_slice(address_bytes)
}

/// Write the [`Address`] `address` to the location pointed by `ptr`.
pub(crate) unsafe fn write_address(ptr: *mut u8, address: Address) {
    ptr::copy(address.as_ptr(), ptr, 20);
}

/// Read the [`U256`] from the raw pointer.
pub(crate) unsafe fn read_u256(ptr: *const u8) -> U256 {
    let mut data = B256::ZERO;
    ptr::copy(ptr, data.as_mut_ptr(), 32);
    data.into()
}

/// Write the [`U256`] `value` to the location pointed by `ptr`.
pub(crate) unsafe fn write_u256(ptr: *mut u8, value: U256) {
    let bytes: B256 = value.into();
    ptr::copy(bytes.as_ptr(), ptr, 32);
}

/// Decode the selector as [`u32`], and function input as [`Vec<u8>`] from the
/// raw pointer.
unsafe fn decode_calldata(
    calldata: *const u8,
    calldata_len: usize,
) -> (u32, Vec<u8>) {
    let calldata = slice::from_raw_parts(calldata, calldata_len);
    let selector =
        u32::from_be_bytes(TryInto::try_into(&calldata[..4]).unwrap());
    let input = calldata[4..].to_vec();
    (selector, input)
}

/// Storage for unit test's mock data.
#[derive(Default)]
struct VMContextStorage {
    /// Address of the message sender.
    msg_sender: Option<Address>,
    /// The ETH value in wei sent to the program.
    msg_value: Option<U256>,
    /// Address of the contract that is currently receiving the message.
    contract_address: Option<Address>,
    /// Contract's address to mock data storage mapping.
    contract_data: HashMap<Address, ContractStorage>,
    /// Account's address to balance mapping.
    balances: HashMap<Address, U256>,
<<<<<<< HEAD
    /// Event logs emitted during [`Context::current`].
    events: HashSet<Log>,
=======
>>>>>>> daad63f6
    // Output of a contract call.
    return_data: Option<Vec<u8>>,
    // Output length of a contract call.
    return_data_size: Option<usize>,
<<<<<<< HEAD
}

/// Event log emitted during [`Context::current`].
#[derive(Debug, Hash, Eq, PartialEq)]
struct Log {
    data: Vec<u8>,
    topics: usize,
}

impl Log {
    /// Create a new log from the given `sol_event`.
    fn new<T: SolEvent>(sol_event: &T) -> Self {
        let topics = sol_event.encode_topics();

        let topics_count = T::TopicList::COUNT;

        let mut data = topics.iter().map(WordToken::as_slice).fold(
            Vec::with_capacity(32 * topics_count),
            |mut data, topic| {
                data.extend_from_slice(topic);
                data
            },
        );

        sol_event.encode_data_to(&mut data);
        Log { data, topics: topics_count }
    }
}

=======
}

>>>>>>> daad63f6
/// Contract's byte storage
type ContractStorage = HashMap<Bytes32, Bytes32>;
pub(crate) const WORD_BYTES: usize = 32;
pub(crate) type Bytes32 = [u8; WORD_BYTES];

/// Contract call entity, related to the contract type `ST` and the caller's
/// account.
pub struct ContractCall<'a, ST: StorageType> {
    storage: ST,
    msg_sender: Address,
    msg_value: Option<U256>,
    /// We need to hold a reference to [`Contract<ST>`], because
    /// `Contract::<ST>::new().sender(alice)` can accidentally drop
    /// [`Contract<ST>`].
    ///
    /// With `contract_ref` code like: `Contract::<ST>::new().sender(alice)`
    /// will not compile.
    contract_ref: &'a Contract<ST>,
}

impl<ST: StorageType> ContractCall<'_, ST> {
    /// Preset the call parameters.
    fn set_call_params(&self) {
<<<<<<< HEAD
        _ = Context::current().replace_optional_msg_value(self.msg_value);
        _ = Context::current().replace_msg_sender(self.msg_sender);
        _ = Context::current()
=======
        _ = VMContext::current().replace_optional_msg_value(self.msg_value);
        _ = VMContext::current().replace_msg_sender(self.msg_sender);
        _ = VMContext::current()
>>>>>>> daad63f6
            .replace_contract_address(self.contract_ref.address);
    }
}

impl<ST: StorageType> ::core::ops::Deref for ContractCall<'_, ST> {
    type Target = ST;

    #[inline]
    fn deref(&self) -> &Self::Target {
        self.set_call_params();
<<<<<<< HEAD
        Context::current().transfer_value();
=======
        VMContext::current().transfer_value();
>>>>>>> daad63f6
        &self.storage
    }
}

impl<ST: StorageType> ::core::ops::DerefMut for ContractCall<'_, ST> {
    #[inline]
    fn deref_mut(&mut self) -> &mut Self::Target {
        self.set_call_params();
<<<<<<< HEAD
        Context::current().transfer_value();
=======
        VMContext::current().transfer_value();
>>>>>>> daad63f6
        &mut self.storage
    }
}

/// Contract deployed in the test environment.
pub struct Contract<ST: StorageType> {
    phantom: ::core::marker::PhantomData<ST>,
    address: Address,
}

impl<ST: StorageType> Drop for Contract<ST> {
    fn drop(&mut self) {
        VMContext::current().reset_storage(self.address);
    }
}

impl<ST: StorageType + TestRouter + 'static> Default for Contract<ST> {
    fn default() -> Self {
        Contract::new_at(Address::default())
    }
}

impl<ST: StorageType + TestRouter + 'static> Contract<ST> {
    /// Create a new contract with default storage on the random address.
    #[must_use]
    pub fn new() -> Self {
        Self::random()
    }

    /// Create a new contract with the given `address`.
    #[must_use]
    pub fn new_at(address: Address) -> Self {
        VMContext::current().init_storage::<ST>(address);

        Self { phantom: ::core::marker::PhantomData, address }
    }

    /// Initialize the contract with an `initializer` function, and on behalf of
    /// the given `account`.
    pub fn init<A: Into<Address>, Output>(
        &self,
        sender: A,
        initializer: impl FnOnce(&mut ST) -> Output,
    ) -> Output {
        initializer(&mut self.sender(sender.into()))
    }

    /// Create a new contract with default storage on the random address.
    #[must_use]
    pub fn random() -> Self {
        Self::new_at(Address::random())
    }

    /// Get contract's test address.
    #[must_use]
    pub fn address(&self) -> Address {
        self.address
    }

    /// Call contract `self` with `account` as a sender.
    #[must_use]
    pub fn sender<A: Into<Address>>(&self, account: A) -> ContractCall<ST> {
        ContractCall {
            storage: unsafe { ST::new(uint!(0_U256), 0) },
            msg_sender: account.into(),
            msg_value: None,
            contract_ref: self,
        }
    }

    /// Call contract `self` with `account` as a sender and `value`.
    #[must_use]
    pub fn sender_and_value<A: Into<Address>, V: Into<U256>>(
        &self,
        sender: A,
        value: V,
    ) -> ContractCall<ST> {
        let caller_address = sender.into();
        let value = value.into();

        ContractCall {
            storage: unsafe { ST::new(uint!(0_U256), 0) },
            msg_sender: caller_address,
            msg_value: Some(value),
            contract_ref: self,
        }
    }
}

/// Account used to call contracts.
#[derive(Clone, Copy)]
pub struct Account {
    address: Address,
}

impl From<Account> for Address {
    fn from(value: Account) -> Self {
        value.address
    }
}

impl Account {
    /// Create a new account with the given `address`.
    #[must_use]
    pub const fn new_at(address: Address) -> Self {
        Self { address }
    }

    /// Create a new account with random address.
    #[must_use]
    pub fn random() -> Self {
        Self::new_at(Address::random())
    }

    /// Get account's address.
    #[must_use]
    pub fn address(&self) -> Address {
        self.address
    }
}

/// Fund the account.
pub trait Funding {
    /// Fund the account with the given `value`.
    fn fund(&self, value: U256);

    /// Get the balance of the account.
    fn balance(&self) -> U256;
}

impl Funding for Address {
    fn fund(&self, value: U256) {
<<<<<<< HEAD
        Context::current().add_assign_balance(*self, value);
    }

    fn balance(&self) -> U256 {
        Context::current().balance(*self)
=======
        VMContext::current().add_assign_balance(*self, value);
    }

    fn balance(&self) -> U256 {
        VMContext::current().balance(*self)
>>>>>>> daad63f6
    }
}

impl Funding for Account {
    fn fund(&self, value: U256) {
        self.address().fund(value);
    }

    fn balance(&self) -> U256 {
        self.address().balance()
    }
}

impl<ST: StorageType + TestRouter + 'static> Funding for Contract<ST> {
    fn fund(&self, value: U256) {
        self.address().fund(value);
    }

    fn balance(&self) -> U256 {
        self.address().balance()
    }
<<<<<<< HEAD
}

/// Extension for events to check if the event was emitted.
pub trait EventLogExt {
    /// Check if the event was emitted.
    fn emitted(&self) -> bool;
}

impl<T: SolEvent> EventLogExt for T {
    fn emitted(&self) -> bool {
        Context::current().emitted(self)
    }
=======
>>>>>>> daad63f6
}<|MERGE_RESOLUTION|>--- conflicted
+++ resolved
@@ -1,6 +1,5 @@
 //! Unit-testing context for Stylus contracts.
 
-<<<<<<< HEAD
 use std::{
     collections::{HashMap, HashSet},
     hash::Hash,
@@ -10,21 +9,12 @@
 
 use alloy_primitives::{Address, B256, U256};
 use alloy_sol_types::{abi::token::WordToken, SolEvent, TopicList};
-=======
-use std::{collections::HashMap, hash::Hash, ptr, slice, thread::ThreadId};
-
-use alloy_primitives::{Address, B256, U256};
->>>>>>> daad63f6
 use dashmap::{mapref::one::RefMut, DashMap};
 use once_cell::sync::Lazy;
 use stylus_sdk::{alloy_primitives::uint, prelude::StorageType, ArbResult};
 
 use crate::{
-<<<<<<< HEAD
-    router::{RouterContext, TestRouter},
-=======
     router::{TestRouter, VMRouterContext},
->>>>>>> daad63f6
     storage_access::AccessStorage,
 };
 
@@ -36,11 +26,7 @@
 ///
 /// The value is the [`VMContextStorage`], a storage of the test case.
 ///
-<<<<<<< HEAD
-/// NOTE: The [`Context::storage`] will panic on lock, when the same key is
-=======
 /// NOTE: The [`VMContext::storage`] will panic on lock, when the same key is
->>>>>>> daad63f6
 /// accessed twice from the same thread.
 static MOTSU_VM: Lazy<DashMap<VMContext, VMContextStorage>> =
     Lazy::new(DashMap::new);
@@ -175,11 +161,7 @@
             // drop guard to a concurrent hash map to avoid a panic on lock,
             drop(storage);
             // and erase the test context.
-<<<<<<< HEAD
-            _ = STORAGE.remove(&self);
-=======
             _ = MOTSU_VM.remove(&self);
->>>>>>> daad63f6
         }
 
         self.router(contract_address).reset_storage();
@@ -325,7 +307,6 @@
         self.router(address).exists()
     }
 
-<<<<<<< HEAD
     /// Check if the `event` was emitted.
     pub fn emitted<T: SolEvent>(self, event: &T) -> bool {
         let event_log = Log::new(event);
@@ -348,8 +329,6 @@
         self.storage().events.insert(event);
     }
 
-=======
->>>>>>> daad63f6
     /// Get the balance of account at `address`.
     pub(crate) fn balance(self, address: Address) -> U256 {
         self.storage().balances.get(&address).copied().unwrap_or_default()
@@ -433,13 +412,8 @@
     }
 
     /// Get reference to the storage for the current test thread.
-<<<<<<< HEAD
-    fn storage(self) -> RefMut<'static, Context, MockStorage> {
-        STORAGE.access_storage(&self)
-=======
     fn storage(self) -> RefMut<'static, VMContext, VMContextStorage> {
         MOTSU_VM.access_storage(&self)
->>>>>>> daad63f6
     }
 
     /// Get router for the contract at `address`.
@@ -510,16 +484,12 @@
     contract_data: HashMap<Address, ContractStorage>,
     /// Account's address to balance mapping.
     balances: HashMap<Address, U256>,
-<<<<<<< HEAD
     /// Event logs emitted during [`Context::current`].
     events: HashSet<Log>,
-=======
->>>>>>> daad63f6
     // Output of a contract call.
     return_data: Option<Vec<u8>>,
     // Output length of a contract call.
     return_data_size: Option<usize>,
-<<<<<<< HEAD
 }
 
 /// Event log emitted during [`Context::current`].
@@ -549,10 +519,6 @@
     }
 }
 
-=======
-}
-
->>>>>>> daad63f6
 /// Contract's byte storage
 type ContractStorage = HashMap<Bytes32, Bytes32>;
 pub(crate) const WORD_BYTES: usize = 32;
@@ -576,15 +542,9 @@
 impl<ST: StorageType> ContractCall<'_, ST> {
     /// Preset the call parameters.
     fn set_call_params(&self) {
-<<<<<<< HEAD
-        _ = Context::current().replace_optional_msg_value(self.msg_value);
-        _ = Context::current().replace_msg_sender(self.msg_sender);
-        _ = Context::current()
-=======
         _ = VMContext::current().replace_optional_msg_value(self.msg_value);
         _ = VMContext::current().replace_msg_sender(self.msg_sender);
         _ = VMContext::current()
->>>>>>> daad63f6
             .replace_contract_address(self.contract_ref.address);
     }
 }
@@ -595,11 +555,7 @@
     #[inline]
     fn deref(&self) -> &Self::Target {
         self.set_call_params();
-<<<<<<< HEAD
-        Context::current().transfer_value();
-=======
         VMContext::current().transfer_value();
->>>>>>> daad63f6
         &self.storage
     }
 }
@@ -608,11 +564,7 @@
     #[inline]
     fn deref_mut(&mut self) -> &mut Self::Target {
         self.set_call_params();
-<<<<<<< HEAD
-        Context::current().transfer_value();
-=======
         VMContext::current().transfer_value();
->>>>>>> daad63f6
         &mut self.storage
     }
 }
@@ -745,19 +697,11 @@
 
 impl Funding for Address {
     fn fund(&self, value: U256) {
-<<<<<<< HEAD
-        Context::current().add_assign_balance(*self, value);
-    }
-
-    fn balance(&self) -> U256 {
-        Context::current().balance(*self)
-=======
         VMContext::current().add_assign_balance(*self, value);
     }
 
     fn balance(&self) -> U256 {
         VMContext::current().balance(*self)
->>>>>>> daad63f6
     }
 }
 
@@ -779,7 +723,6 @@
     fn balance(&self) -> U256 {
         self.address().balance()
     }
-<<<<<<< HEAD
 }
 
 /// Extension for events to check if the event was emitted.
@@ -790,8 +733,6 @@
 
 impl<T: SolEvent> EventLogExt for T {
     fn emitted(&self) -> bool {
-        Context::current().emitted(self)
-    }
-=======
->>>>>>> daad63f6
+        VMContext::current().emitted(self)
+    }
 }