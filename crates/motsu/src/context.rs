--- conflicted
+++ resolved
@@ -12,16 +12,11 @@
 use alloy_primitives::{Address, B256, U256};
 use dashmap::{mapref::one::RefMut, DashMap};
 use once_cell::sync::Lazy;
-<<<<<<< HEAD
-use stylus_sdk::{host::VM, prelude::StorageType, ArbResult};
-use stylus_test::TestVM;
-=======
 use stylus_sdk::{
     host::{WasmVM, VM},
     prelude::StorageType,
     ArbResult,
 };
->>>>>>> 21de1ab4
 
 use crate::{
     router::{VMRouter, VMRouterContext},
@@ -643,11 +638,7 @@
 /// Create a default [`StorageType`] `ST` type with at [`U256::ZERO`] slot and
 /// `0` offset.
 pub(crate) fn create_default_storage_type<ST: StorageType>() -> ST {
-<<<<<<< HEAD
-    unsafe { ST::new(U256::ZERO, 0, VM { host: Box::new(TestVM::new()) }) }
-=======
     unsafe { ST::new(U256::ZERO, 0, VM { host: Box::new(WasmVM {}) }) }
->>>>>>> 21de1ab4
 }
 
 /// Account used to call contracts.
