//! # Motsu - Unit Testing for Stylus
//!
//! This crate enables unit-testing for Stylus contracts. It abstracts away the
//! machinery necessary for writing tests behind a
//! [`#[motsu::test]`][test_attribute] procedural macro.
//!
//! The name `motsu` is an analogy to the place where you put your fingers to
//! hold a stylus pen.
//!
//! ## Usage
//!
//! Annotate tests with [`#[motsu::test]`][test_attribute] instead of `#[test]`
//! to get access to VM affordances.
//!
//! Note that we require contracts to implement
//! `stylus_sdk::prelude::StorageType`. This trait is typically implemented by
//! default with `stylus_proc::sol_storage` or `stylus_proc::storage` macros.
//!
//! ```rust
//! #[cfg(test)]
//! mod tests {
//!     use openzeppelin_stylus::token::erc20::Erc20;
//!     use motsu::prelude::{Account, Contract};
//!     use stylus_sdk::alloy_primitives::{Address, U256};
//!
//!     #[motsu::test]
//!     fn reads_balance(
//!         contract: Contract<Erc20>,
//!         alice: Account,
//!     ) {  
//!         let balance = contract.sender(alice).balance_of(Address::ZERO); // Access storage.
//!         assert_eq!(balance, U256::ZERO);
//!     }
//! }
//! ```
//!
//! Annotating a test function that accepts no parameters will make
//! [`#[motsu::test]`][test_attribute] behave the same as `#[test]`.
//!
//! ```rust,ignore
//! #[cfg(test)]
//! mod tests {
//!     #[motsu::test] // Equivalent to #[test]
//!     fn test_fn() {
//!         ...
//!     }
//! }
//! ```
//!
//! [test_attribute]: crate::test
#[cfg(test)]
extern crate alloc;
mod context;
pub mod prelude;
mod router;
mod shims;
mod storage_access;
<<<<<<< HEAD
mod revert;

=======
>>>>>>> c4356a41
pub use motsu_proc::test;

#[cfg(test)]
mod ping_pong_tests {
    #![deny(rustdoc::broken_intra_doc_links)]
    use alloy_primitives::uint;
    use alloy_sol_types::{sol, SolError};
    use motsu_proc as motsu;
    use stylus_sdk::{
        alloy_primitives::{Address, U256},
        call::Call,
        contract, evm, msg,
        prelude::{public, storage, AddressVM, SolidityError, TopLevelStorage},
        storage::{StorageAddress, StorageU256},
    };

    use crate::{
        context::{Account, Contract},
        prelude::*,
    };

    sol! {
        /// Emitted when [`PingContract`] was called.
        ///
        /// * `from` - Address from which the contract was pinged.
        /// * `value` - Value received after ping.
        #[allow(missing_docs)]
        event Pinged(
            address indexed from,
            uint256 indexed value
        );
    }

    const ONE: U256 = uint!(1_U256);
    const TEN: U256 = uint!(10_U256);
    const MAGIC_ERROR_VALUE: U256 = uint!(42_U256);

    #[storage]
    struct PingContract {
        pings_count: StorageU256,
        pinged_from: StorageAddress,
        contract_address: StorageAddress,
    }

    #[public]
    impl PingContract {
        fn ping(&mut self, to: Address, value: U256) -> Result<U256, Vec<u8>> {
            evm::log(Pinged { from: msg::sender(), value });

            let receiver = IPongContract::new(to);
            let call = Call::new_in(self);
            let value = receiver.pong(call, value)?;

            let pings_count = self.pings_count.get();
            self.pings_count.set(pings_count + ONE);

            self.pinged_from.set(msg::sender());
            self.contract_address.set(contract::address());

            Ok(value)
        }

        fn can_ping(&mut self, to: Address) -> Result<bool, Vec<u8>> {
            let receiver = IPongContract::new(to);
            let call = Call::new_in(self);
            Ok(receiver.can_pong(call)?)
        }

        fn has_pong(&self, to: Address) -> bool {
            to.has_code()
        }
    }

    unsafe impl TopLevelStorage for PingContract {}

    stylus_sdk::stylus_proc::sol_interface! {
        interface IPongContract {
            #[allow(missing_docs)]
            function pong(uint256 value) external returns (uint256);

            #[allow(missing_docs)]
            function canPong() external view returns (bool);
        }
    }

    sol! {
        #[derive(Debug)]
        #[allow(missing_docs)]
        error MagicError(uint256 value);
    }

    #[derive(SolidityError, Debug)]
    pub enum PongError {
        MagicError(MagicError),
    }

    sol! {
        /// Emitted when [`PongContract`] was called.
        ///
        /// * `from` - Address from which the contract was ponged.
        /// * `value` - Value received after pong.
        #[allow(missing_docs)]
        event Ponged(
            address indexed from,
            uint256 indexed value
        );
    }

    #[storage]
    struct PongContract {
        pongs_count: StorageU256,
        ponged_from: StorageAddress,
        contract_address: StorageAddress,
    }

    #[public]
    impl PongContract {
        fn pong(&mut self, value: U256) -> Result<U256, PongError> {
            if value == MAGIC_ERROR_VALUE {
                return Err(PongError::MagicError(MagicError { value }));
            }

            evm::log(Ponged { from: msg::sender(), value });

            let pongs_count = self.pongs_count.get();
            self.pongs_count.set(pongs_count + ONE);

            self.ponged_from.set(msg::sender());
            self.contract_address.set(contract::address());

            Ok(value + ONE)
        }

        fn can_pong(&self) -> bool {
            true
        }
    }

    unsafe impl TopLevelStorage for PongContract {}

    #[motsu::test]
    fn external_call(
        ping: Contract<PingContract>,
        pong: Contract<PongContract>,
        alice: Account,
    ) {
        let value = TEN;
        let ponged_value = ping
            .sender(alice)
            .ping(pong.address(), value)
            .expect("should ping successfully");

        assert_eq!(ponged_value, value + ONE);
        assert_eq!(ping.sender(alice).pings_count.get(), ONE);
        assert_eq!(pong.sender(alice).pongs_count.get(), ONE);
    }

    #[motsu::test]
    fn external_call_error(
        ping: Contract<PingContract>,
        pong: Contract<PongContract>,
        alice: Account,
    ) {
        let value = MAGIC_ERROR_VALUE;
        let err = ping
            .sender(alice)
            .ping(pong.address(), value)
            .expect_err("should fail to ping");

        assert_eq!(err, MagicError { value }.abi_encode());
    }

    #[motsu::test]
    fn external_static_call(
        ping: Contract<PingContract>,
        pong: Contract<PongContract>,
        alice: Account,
    ) {
        let can_ping = ping
            .sender(alice)
            .can_ping(pong.address())
            .expect("should ping successfully");
        assert!(can_ping);
    }

    #[motsu::test]
    fn msg_sender(
        ping: Contract<PingContract>,
        pong: Contract<PongContract>,
        alice: Account,
    ) {
        assert_eq!(ping.sender(alice).pinged_from.get(), Address::ZERO);
        assert_eq!(pong.sender(alice).ponged_from.get(), Address::ZERO);

        _ = ping
            .sender(alice)
            .ping(pong.address(), TEN)
            .expect("should ping successfully");

        assert_eq!(ping.sender(alice).pinged_from.get(), alice.address());
        assert_eq!(pong.sender(alice).ponged_from.get(), ping.address());
    }

    #[motsu::test]
    fn has_code(
        ping: Contract<PingContract>,
        pong: Contract<PongContract>,
        alice: Account,
    ) {
        assert!(ping.sender(alice).has_pong(pong.address()));
    }

    #[motsu::test]
    fn contract_address(
        ping: Contract<PingContract>,
        pong: Contract<PongContract>,
        alice: Account,
    ) {
        assert_eq!(ping.sender(alice).contract_address.get(), Address::ZERO);
        assert_eq!(pong.sender(alice).contract_address.get(), Address::ZERO);

        _ = ping
            .sender(alice)
            .ping(pong.address(), TEN)
            .expect("should ping successfully");

        assert_eq!(ping.sender(alice).contract_address.get(), ping.address());
        assert_eq!(pong.sender(alice).contract_address.get(), pong.address());
    }

    #[motsu::test]
    fn deref_invalidated_storage_cache(
        ping: Contract<PingContract>,
        pong: Contract<PongContract>,
        alice: Account,
    ) {
        // This test is different from `contract_address` test, since it checks
        // that `StorageType` contract correctly resets.
        let mut alice_ping = ping.sender(alice);
        let alice_pong = pong.sender(alice);

        // `alice_pong.contract_address.get()` invocation will cache the value
        // of `contract_address` for the next immutable call.
        assert_eq!(alice_pong.contract_address.get(), Address::ZERO);

        // Here `alice` calls `ping` contract and should implicitly change
        // `pong.contract_address`.
        _ = alice_ping
            .ping(pong.address(), TEN)
            .expect("should ping successfully");

        // And we will check that we're not reading cached `Address::ZERO`
        // value, but the actual one.
        assert_eq!(alice_pong.contract_address.get(), pong.address());
    }

    #[motsu::test]
    #[allow(unused)]
    fn contract_should_not_drop() {
        let alice = Account::random();
        let ping = Contract::<PingContract>::new();
        let mut ping = ping.sender(alice);
        let pong = Contract::<PongContract>::new();
        let pong_address = pong.address();
        let pong = pong.sender(alice);

        _ = ping
            .ping(pong_address, TEN)
            .expect("contract ping should not drop");
    }

    #[motsu_proc::test]
    fn emits_event(
        ping: Contract<PingContract>,
        pong: Contract<PongContract>,
        alice: Account,
    ) {
        _ = ping
            .sender(alice)
            .ping(pong.address(), TEN)
            .expect("should ping successfully");

        // Assert emitted events.
        assert!(Pinged { from: alice.address(), value: TEN }.emitted());
        assert!(Ponged { from: ping.address(), value: TEN }.emitted());

        // Assert not emitted events
        assert!(!Pinged { from: ping.address(), value: TEN }.emitted());
        assert!(!Ponged { from: alice.address(), value: TEN }.emitted());
    }
}

#[cfg(test)]
mod proxies_tests {
    use alloy_primitives::{uint, Address, U256};
    use motsu_proc as motsu;
    use stylus_sdk::{
        call::Call,
        contract, msg,
        prelude::{public, storage, TopLevelStorage},
        storage::StorageAddress,
    };

    use crate::prelude::*;

    const ONE: U256 = uint!(1_U256);
    const TWO: U256 = uint!(2_U256);
    const FOUR: U256 = uint!(4_U256);
    const EIGHT: U256 = uint!(8_U256);
    const TEN: U256 = uint!(10_U256);
    const CALL_PROXY_LIMIT: U256 = uint!(50_U256);

    stylus_sdk::stylus_proc::sol_interface! {
        interface IProxy {
            #[allow(missing_docs)]
            function callProxy(uint256 value) external returns (uint256);
            #[allow(missing_docs)]
            function payProxy() external payable;
            #[allow(missing_docs)]
            function passProxyWithFixedValue(uint256 pass_value) external payable;
            #[allow(missing_docs)]
            function payProxyWithHalfBalance() external payable;
        }
    }

    #[storage]
    struct Proxy {
        next_proxy: StorageAddress,
    }

    #[public]
    impl Proxy {
        fn call_proxy(&mut self, value: U256) -> U256 {
            if value == CALL_PROXY_LIMIT {
                return value;
            }

            // Add one to the value.
            let value = value + ONE;

            // If there is no next proxy, return the value.
            let next_proxy = self.next_proxy.get();
            if next_proxy.is_zero() {
                value
            } else {
                // Otherwise, call the next proxy.
                let proxy = IProxy::new(next_proxy);
                let call = Call::new_in(self);
                proxy.call_proxy(call, value).expect("should call proxy")
            }
        }

        #[payable]
        fn pay_proxy(&mut self) {
            let next_proxy = self.next_proxy.get();

            // If there is a next proxy.
            if !next_proxy.is_zero() {
                // Add one to the message value.
                let value = msg::value() + ONE;

                // Pay the next proxy.
                let proxy = IProxy::new(next_proxy);
                let call = Call::new_in(self).value(value);
                proxy.pay_proxy(call).expect("should pay proxy");
            }
        }

        #[payable]
        fn pass_proxy_with_fixed_value(&mut self, this_value: U256) {
            let next_proxy = self.next_proxy.get();

            // If there is a next proxy.
            if !next_proxy.is_zero() {
                // Pay the next proxy.
                let proxy = IProxy::new(next_proxy);
                let call = Call::new_in(self).value(this_value);
                let value_for_next_next_proxy = this_value / TWO;
                proxy
                    .pass_proxy_with_fixed_value(
                        call,
                        value_for_next_next_proxy,
                    )
                    .expect("should pass half the value to the next proxy");
            }
        }

        #[payable]
        fn pay_proxy_with_half_balance(&mut self) {
            let next_proxy = self.next_proxy.get();

            // If there is a next proxy.
            if !next_proxy.is_zero() {
                let half_balance = contract::balance() / TWO;
                // Pay the next proxy.
                let proxy = IProxy::new(next_proxy);
                let call = Call::new_in(self).value(half_balance);
                proxy
                    .pay_proxy_with_half_balance(call)
                    .expect("should pass half the value to the next proxy");
            }
        }
    }

    impl Proxy {
        fn init(&mut self, next_proxy: Address) {
            self.next_proxy.set(next_proxy);
        }
    }

    unsafe impl TopLevelStorage for Proxy {}

    #[motsu::test]
    fn call_three_proxies(
        proxy1: Contract<Proxy>,
        proxy2: Contract<Proxy>,
        proxy3: Contract<Proxy>,
        alice: Account,
    ) {
        // Set up a chain of three proxies.
        // With the given call chain: proxy1 -> proxy2 -> proxy3.
        proxy1.sender(alice).init(proxy2.address());
        proxy2.sender(alice).init(proxy3.address());
        proxy3.sender(alice).init(Address::ZERO);

        // Call the first proxy.
        let result = proxy1.sender(alice).call_proxy(TEN);

        // The value is incremented by 1 for each proxy.
        assert_eq!(result, TEN + ONE + ONE + ONE);
    }

    #[motsu::test]
    fn call_three_proxies_with_reentrancy(
        proxy1: Contract<Proxy>,
        proxy2: Contract<Proxy>,
        proxy3: Contract<Proxy>,
        alice: Account,
    ) {
        // Set up a chain of three proxies.
        // With the given call chain: proxy1 -> proxy2 -> proxy3 -> proxy1 -> ..
        proxy1.sender(alice).init(proxy2.address());
        proxy2.sender(alice).init(proxy3.address());
        proxy3.sender(alice).init(proxy1.address());

        // Call the first proxy.
        let result = proxy1.sender(alice).call_proxy(ONE);

        // Reentrant call should stop with limit.
        assert_eq!(result, CALL_PROXY_LIMIT);
    }

    #[motsu::test]
    fn pay_three_proxies(
        proxy1: Contract<Proxy>,
        proxy2: Contract<Proxy>,
        proxy3: Contract<Proxy>,
        alice: Account,
    ) {
        // Set up a chain of three proxies.
        // With the given call chain: proxy1 -> proxy2 -> proxy3.
        proxy1.sender(alice).init(proxy2.address());
        proxy2.sender(alice).init(proxy3.address());
        proxy3.sender(alice).init(Address::ZERO);

        // Fund accounts.
        alice.fund(TEN);
        proxy1.fund(TEN);
        proxy2.fund(TEN);
        proxy3.fund(TEN);

        // Call the first proxy.
        proxy1.sender_and_value(alice, ONE).pay_proxy();

        // By the end, each actor will lose `ONE`, except last proxy.
        assert_eq!(alice.balance(), TEN - ONE);
        assert_eq!(proxy1.balance(), TEN - ONE);
        assert_eq!(proxy2.balance(), TEN - ONE);
        assert_eq!(proxy3.balance(), TEN + ONE + ONE + ONE);
    }

    #[motsu::test]
    fn pass_proxy_with_fixed_value(
        proxy1: Contract<Proxy>,
        proxy2: Contract<Proxy>,
        proxy3: Contract<Proxy>,
        alice: Account,
    ) {
        // Set up a chain of three proxies.
        // With the given call chain: proxy1 -> proxy2 -> proxy3.
        proxy1.sender(alice).init(proxy2.address());
        proxy2.sender(alice).init(proxy3.address());
        proxy3.sender(alice).init(Address::ZERO);

        // Fund alice, proxies have no funds.
        alice.fund(EIGHT);

        assert_eq!(alice.balance(), EIGHT);
        assert_eq!(proxy1.balance(), U256::ZERO);
        assert_eq!(proxy2.balance(), U256::ZERO);
        assert_eq!(proxy3.balance(), U256::ZERO);

        // Call the first proxy.
        proxy1.sender_and_value(alice, EIGHT).pass_proxy_with_fixed_value(FOUR);

        assert_eq!(alice.balance(), U256::ZERO);
        assert_eq!(proxy1.balance(), FOUR);
        assert_eq!(proxy2.balance(), TWO);
        assert_eq!(proxy3.balance(), TWO);
    }

    #[motsu::test]
    fn pay_proxy_with_half_balance(
        proxy1: Contract<Proxy>,
        proxy2: Contract<Proxy>,
        proxy3: Contract<Proxy>,
        alice: Account,
    ) {
        // Set up a chain of three proxies.
        // With the given call chain: proxy1 -> proxy2 -> proxy3.
        proxy1.sender(alice).init(proxy2.address());
        proxy2.sender(alice).init(proxy3.address());
        proxy3.sender(alice).init(Address::ZERO);

        // Fund alice, proxies have no funds.
        alice.fund(EIGHT);

        assert_eq!(alice.balance(), EIGHT);
        assert_eq!(proxy1.balance(), U256::ZERO);
        assert_eq!(proxy2.balance(), U256::ZERO);
        assert_eq!(proxy3.balance(), U256::ZERO);

        // Call the first proxy.
        proxy1.sender_and_value(alice, EIGHT).pay_proxy_with_half_balance();

        assert_eq!(alice.balance(), U256::ZERO);
        assert_eq!(proxy1.balance(), FOUR);
        assert_eq!(proxy2.balance(), TWO);
        assert_eq!(proxy3.balance(), TWO);
    }

    #[motsu::test]
    fn no_locks_with_panics() {
        // Checks that Motsu VM locking behavior is correct when running the
        // same test multiple times on the same thread.
        for _ in 0..1000 {
            let proxy1 = Contract::<Proxy>::new();
            let proxy2 = Contract::<Proxy>::new();
            let proxy3 = Contract::<Proxy>::new();
            let alice = Account::random();

            // Set up a chain of three proxies.
            // With the given call chain: proxy1 -> proxy2 -> proxy3.
            proxy1.sender(alice).init(proxy2.address());
            proxy2.sender(alice).init(proxy3.address());
            proxy3.sender(alice).init(Address::ZERO);

            // Call the first proxy.
            let result = proxy1.sender(alice).call_proxy(TEN);

            // The value is incremented by 1 for each proxy.
            assert_eq!(result, TEN + ONE + ONE + ONE);
        }
    }
}<|MERGE_RESOLUTION|>--- conflicted
+++ resolved
@@ -55,11 +55,8 @@
 mod router;
 mod shims;
 mod storage_access;
-<<<<<<< HEAD
 mod revert;
 
-=======
->>>>>>> c4356a41
 pub use motsu_proc::test;
 
 #[cfg(test)]
