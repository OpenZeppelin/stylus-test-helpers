--- conflicted
+++ resolved
@@ -204,13 +204,8 @@
         storage::{StorageAddress, StorageU256},
     };
 
-<<<<<<< HEAD
-    use crate::context::{Account, Contract};
-    use crate::{chain_id, set_chain_id};
-=======
     use crate as motsu;
-    use crate::prelude::*;
->>>>>>> 64b7ed44
+    use crate::{chain_id, prelude::*};
 
     const ONE: U256 = uint!(1_U256);
     const TEN: U256 = uint!(10_U256);
@@ -530,27 +525,6 @@
         );
     }
 
-<<<<<<< HEAD
-    // Test for chain_id functionality
-    #[motsu::test]
-    fn chain_id_functions(
-        _ping: Contract<PingContract>,
-        _alice: Account,
-    ) {
-        // Default chain ID is 42161 (Arbitrum Nova)
-        assert_eq!(chain_id(), U256::from(42161));
-
-        // Set chain ID to 11155111 (Sepolia testnet)
-        set_chain_id(U256::from(11155111));
-        assert_eq!(chain_id(), U256::from(11155111));
-
-        // Set it back to the original value
-        set_chain_id(U256::from(42161));
-        assert_eq!(chain_id(), U256::from(42161));
-    }
-
-    // TODO: add panic assertions for emitted events
-=======
     #[motsu::test]
     #[should_panic(
         expected = "event was not emitted, matching events: [Pinged { from: alice, value: 10 }]"
@@ -586,7 +560,21 @@
         // Check panic assertion.
         ping.assert_emitted(&Pinged { from: alice.address(), value });
     }
->>>>>>> 64b7ed44
+
+    // Test for chain_id functionality
+    #[motsu::test]
+    fn chain_id_functions(_ping: Contract<PingContract>, _alice: Account) {
+        // Default chain ID is 42161 (Arbitrum Nova)
+        assert_eq!(chain_id(), U256::from(42161));
+
+        // Set chain ID to 11155111 (Sepolia testnet)
+        set_chain_id(U256::from(11155111));
+        assert_eq!(chain_id(), U256::from(11155111));
+
+        // Set it back to the original value
+        set_chain_id(U256::from(42161));
+        assert_eq!(chain_id(), U256::from(42161));
+    }
 }
 
 #[cfg(test)]
@@ -982,7 +970,149 @@
             assert_eq!(result, TEN + ONE + ONE + ONE);
         }
     }
-<<<<<<< HEAD
+
+    #[motsu::test]
+    fn try_call_and_revert_to_previous_state(
+        proxy1: Contract<Proxy>,
+        proxy2: Contract<Proxy>,
+        proxy3: Contract<Proxy>,
+        proxy4: Contract<Proxy>,
+        alice: Account,
+    ) {
+        // Set up a chain of four proxies.
+        // With the given call chain: proxy1 -> proxy2 -> proxy3 -> proxy4.
+        proxy1.sender(alice).init(proxy2.address());
+        proxy2.sender(alice).init(proxy3.address());
+        proxy3.sender(alice).init(proxy4.address());
+        proxy4.sender(alice).init(Address::ZERO);
+
+        // Try to replace received value and process result with `motsu_res()`
+        _ = proxy1.sender(alice).replace_received_value(ONE).motsu_res();
+        _ = proxy2.sender(alice).replace_received_value(TWO).motsu_res();
+        _ = proxy3.sender(alice).replace_received_value(THREE).motsu_res();
+        _ = proxy4.sender(alice).replace_received_value(FOUR).motsu_res();
+
+        // If the argument is `FOUR`, the call should revert fully.
+        let err = proxy1.sender(alice).try_call_proxy(FOUR).motsu_unwrap_err();
+        assert!(matches!(err, Error::ProxyError(_)));
+        // And the state should be as before failed transaction.
+        assert_eq!(proxy1.sender(alice).received_value(), ONE);
+        assert_eq!(proxy2.sender(alice).received_value(), TWO);
+        assert_eq!(proxy3.sender(alice).received_value(), THREE);
+        assert_eq!(proxy4.sender(alice).received_value(), FOUR);
+
+        // Try to replace received value and do not process the result.
+        _ = proxy1.sender(alice).replace_received_value(TEN);
+        _ = proxy2.sender(alice).replace_received_value(TEN);
+        _ = proxy3.sender(alice).replace_received_value(TEN);
+        _ = proxy4.sender(alice).replace_received_value(TEN);
+
+        // If the argument is `FOUR`, the call should revert fully.
+        let err = proxy1.sender(alice).try_call_proxy(FOUR).motsu_unwrap_err();
+        assert!(matches!(err, Error::ProxyError(_)));
+        // And the state should be as before failed transaction.
+        assert_eq!(proxy1.sender(alice).received_value(), TEN);
+        assert_eq!(proxy2.sender(alice).received_value(), TEN);
+        assert_eq!(proxy3.sender(alice).received_value(), TEN);
+        assert_eq!(proxy4.sender(alice).received_value(), TEN);
+    }
+
+    #[motsu::test]
+    fn try_call_and_revert_partially(
+        proxy1: Contract<Proxy>,
+        proxy2: Contract<Proxy>,
+        proxy3: Contract<Proxy>,
+        proxy4: Contract<Proxy>,
+        alice: Account,
+    ) {
+        // Set up a chain of four proxies.
+        // With the given call chain: proxy1 -> proxy2 -> proxy3 -> proxy4.
+        proxy1.sender(alice).init(proxy2.address());
+        proxy2.sender(alice).init(proxy3.address());
+        proxy3.sender(alice).init(proxy4.address());
+        proxy4.sender(alice).init(Address::ZERO);
+
+        // If the argument is `FOUR`, the call should revert fully.
+        let err = proxy1.sender(alice).try_call_proxy(FOUR).motsu_unwrap_err();
+        assert!(matches!(err, Error::ProxyError(_)));
+        assert_eq!(proxy1.sender(alice).received_value(), U256::ZERO);
+        assert_eq!(proxy2.sender(alice).received_value(), U256::ZERO);
+        assert_eq!(proxy3.sender(alice).received_value(), U256::ZERO);
+        assert_eq!(proxy4.sender(alice).received_value(), U256::ZERO);
+
+        // If the argument is `THREE`,
+        let result = proxy1.sender(alice).try_call_proxy(THREE).motsu_unwrap();
+        assert_eq!(result, FOUR);
+        assert_eq!(proxy1.sender(alice).received_value(), THREE);
+        // call to the second proxy should revert.
+        assert_eq!(proxy2.sender(alice).received_value(), U256::ZERO);
+        assert_eq!(proxy3.sender(alice).received_value(), U256::ZERO);
+        assert_eq!(proxy4.sender(alice).received_value(), U256::ZERO);
+
+        // If the argument is `TWO`,
+        let result = proxy1.sender(alice).try_call_proxy(TWO).motsu_unwrap();
+        assert_eq!(result, FOUR);
+        assert_eq!(proxy1.sender(alice).received_value(), TWO);
+        assert_eq!(proxy2.sender(alice).received_value(), THREE);
+        // call to the third proxy should revert.
+        assert_eq!(proxy3.sender(alice).received_value(), U256::ZERO);
+        assert_eq!(proxy4.sender(alice).received_value(), U256::ZERO);
+
+        // If the argument is `ONE`,
+        let result = proxy1.sender(alice).try_call_proxy(ONE).motsu_unwrap();
+        assert_eq!(result, FOUR);
+        assert_eq!(proxy1.sender(alice).received_value(), ONE);
+        assert_eq!(proxy2.sender(alice).received_value(), TWO);
+        assert_eq!(proxy3.sender(alice).received_value(), THREE);
+        // call to the fourth proxy should revert.
+        assert_eq!(proxy4.sender(alice).received_value(), U256::ZERO);
+    }
+
+    #[motsu::test]
+    fn try_pay_and_revert_partially(
+        proxy1: Contract<Proxy>,
+        proxy2: Contract<Proxy>,
+        proxy3: Contract<Proxy>,
+        proxy4: Contract<Proxy>,
+        alice: Account,
+    ) {
+        // Set up a chain of four proxies.
+        // With the given call chain: proxy1 -> proxy2 -> proxy3 -> proxy4.
+        proxy1.sender(alice).init(proxy2.address());
+        proxy2.sender(alice).init(proxy3.address());
+        proxy3.sender(alice).init(proxy4.address());
+        proxy4.sender(alice).init(Address::ZERO);
+
+        // Fund all accounts.
+        alice.fund(TEN);
+        proxy1.fund(TEN);
+        proxy2.fund(TEN);
+        proxy3.fund(TEN);
+        proxy4.fund(TEN);
+
+        // If the msg value is `FOUR`, the call should revert fully.
+        let err = proxy1
+            .sender_and_value(alice, FOUR)
+            .try_pay_proxy()
+            .motsu_unwrap_err();
+        assert!(matches!(err, Error::ProxyError(_)));
+        // Balances should remain the same.
+        assert_eq!(alice.balance(), TEN);
+        assert_eq!(proxy1.balance(), TEN);
+        assert_eq!(proxy2.balance(), TEN);
+        assert_eq!(proxy3.balance(), TEN);
+        assert_eq!(proxy4.balance(), TEN);
+
+        // If the msg value is `ONE`,
+        proxy1.sender_and_value(alice, ONE).try_pay_proxy().motsu_unwrap();
+        assert_eq!(alice.balance(), TEN - ONE);
+        assert_eq!(proxy1.balance(), TEN - ONE);
+        assert_eq!(proxy2.balance(), TEN - ONE);
+        // the third proxy should receive funds,
+        assert_eq!(proxy3.balance(), TEN + THREE);
+        // and call to the fourth proxy should revert.
+        assert_eq!(proxy4.balance(), TEN);
+    }
 }
 
 /// Get the current chain ID.
@@ -1028,149 +1158,4 @@
 /// ```
 pub fn set_chain_id(chain_id: U256) {
     crate::context::VMContext::current().set_chain_id(chain_id)
-=======
-
-    #[motsu::test]
-    fn try_call_and_revert_to_previous_state(
-        proxy1: Contract<Proxy>,
-        proxy2: Contract<Proxy>,
-        proxy3: Contract<Proxy>,
-        proxy4: Contract<Proxy>,
-        alice: Account,
-    ) {
-        // Set up a chain of four proxies.
-        // With the given call chain: proxy1 -> proxy2 -> proxy3 -> proxy4.
-        proxy1.sender(alice).init(proxy2.address());
-        proxy2.sender(alice).init(proxy3.address());
-        proxy3.sender(alice).init(proxy4.address());
-        proxy4.sender(alice).init(Address::ZERO);
-
-        // Try to replace received value and process result with `motsu_res()`
-        _ = proxy1.sender(alice).replace_received_value(ONE).motsu_res();
-        _ = proxy2.sender(alice).replace_received_value(TWO).motsu_res();
-        _ = proxy3.sender(alice).replace_received_value(THREE).motsu_res();
-        _ = proxy4.sender(alice).replace_received_value(FOUR).motsu_res();
-
-        // If the argument is `FOUR`, the call should revert fully.
-        let err = proxy1.sender(alice).try_call_proxy(FOUR).motsu_unwrap_err();
-        assert!(matches!(err, Error::ProxyError(_)));
-        // And the state should be as before failed transaction.
-        assert_eq!(proxy1.sender(alice).received_value(), ONE);
-        assert_eq!(proxy2.sender(alice).received_value(), TWO);
-        assert_eq!(proxy3.sender(alice).received_value(), THREE);
-        assert_eq!(proxy4.sender(alice).received_value(), FOUR);
-
-        // Try to replace received value and do not process the result.
-        _ = proxy1.sender(alice).replace_received_value(TEN);
-        _ = proxy2.sender(alice).replace_received_value(TEN);
-        _ = proxy3.sender(alice).replace_received_value(TEN);
-        _ = proxy4.sender(alice).replace_received_value(TEN);
-
-        // If the argument is `FOUR`, the call should revert fully.
-        let err = proxy1.sender(alice).try_call_proxy(FOUR).motsu_unwrap_err();
-        assert!(matches!(err, Error::ProxyError(_)));
-        // And the state should be as before failed transaction.
-        assert_eq!(proxy1.sender(alice).received_value(), TEN);
-        assert_eq!(proxy2.sender(alice).received_value(), TEN);
-        assert_eq!(proxy3.sender(alice).received_value(), TEN);
-        assert_eq!(proxy4.sender(alice).received_value(), TEN);
-    }
-
-    #[motsu::test]
-    fn try_call_and_revert_partially(
-        proxy1: Contract<Proxy>,
-        proxy2: Contract<Proxy>,
-        proxy3: Contract<Proxy>,
-        proxy4: Contract<Proxy>,
-        alice: Account,
-    ) {
-        // Set up a chain of four proxies.
-        // With the given call chain: proxy1 -> proxy2 -> proxy3 -> proxy4.
-        proxy1.sender(alice).init(proxy2.address());
-        proxy2.sender(alice).init(proxy3.address());
-        proxy3.sender(alice).init(proxy4.address());
-        proxy4.sender(alice).init(Address::ZERO);
-
-        // If the argument is `FOUR`, the call should revert fully.
-        let err = proxy1.sender(alice).try_call_proxy(FOUR).motsu_unwrap_err();
-        assert!(matches!(err, Error::ProxyError(_)));
-        assert_eq!(proxy1.sender(alice).received_value(), U256::ZERO);
-        assert_eq!(proxy2.sender(alice).received_value(), U256::ZERO);
-        assert_eq!(proxy3.sender(alice).received_value(), U256::ZERO);
-        assert_eq!(proxy4.sender(alice).received_value(), U256::ZERO);
-
-        // If the argument is `THREE`,
-        let result = proxy1.sender(alice).try_call_proxy(THREE).motsu_unwrap();
-        assert_eq!(result, FOUR);
-        assert_eq!(proxy1.sender(alice).received_value(), THREE);
-        // call to the second proxy should revert.
-        assert_eq!(proxy2.sender(alice).received_value(), U256::ZERO);
-        assert_eq!(proxy3.sender(alice).received_value(), U256::ZERO);
-        assert_eq!(proxy4.sender(alice).received_value(), U256::ZERO);
-
-        // If the argument is `TWO`,
-        let result = proxy1.sender(alice).try_call_proxy(TWO).motsu_unwrap();
-        assert_eq!(result, FOUR);
-        assert_eq!(proxy1.sender(alice).received_value(), TWO);
-        assert_eq!(proxy2.sender(alice).received_value(), THREE);
-        // call to the third proxy should revert.
-        assert_eq!(proxy3.sender(alice).received_value(), U256::ZERO);
-        assert_eq!(proxy4.sender(alice).received_value(), U256::ZERO);
-
-        // If the argument is `ONE`,
-        let result = proxy1.sender(alice).try_call_proxy(ONE).motsu_unwrap();
-        assert_eq!(result, FOUR);
-        assert_eq!(proxy1.sender(alice).received_value(), ONE);
-        assert_eq!(proxy2.sender(alice).received_value(), TWO);
-        assert_eq!(proxy3.sender(alice).received_value(), THREE);
-        // call to the fourth proxy should revert.
-        assert_eq!(proxy4.sender(alice).received_value(), U256::ZERO);
-    }
-
-    #[motsu::test]
-    fn try_pay_and_revert_partially(
-        proxy1: Contract<Proxy>,
-        proxy2: Contract<Proxy>,
-        proxy3: Contract<Proxy>,
-        proxy4: Contract<Proxy>,
-        alice: Account,
-    ) {
-        // Set up a chain of four proxies.
-        // With the given call chain: proxy1 -> proxy2 -> proxy3 -> proxy4.
-        proxy1.sender(alice).init(proxy2.address());
-        proxy2.sender(alice).init(proxy3.address());
-        proxy3.sender(alice).init(proxy4.address());
-        proxy4.sender(alice).init(Address::ZERO);
-
-        // Fund all accounts.
-        alice.fund(TEN);
-        proxy1.fund(TEN);
-        proxy2.fund(TEN);
-        proxy3.fund(TEN);
-        proxy4.fund(TEN);
-
-        // If the msg value is `FOUR`, the call should revert fully.
-        let err = proxy1
-            .sender_and_value(alice, FOUR)
-            .try_pay_proxy()
-            .motsu_unwrap_err();
-        assert!(matches!(err, Error::ProxyError(_)));
-        // Balances should remain the same.
-        assert_eq!(alice.balance(), TEN);
-        assert_eq!(proxy1.balance(), TEN);
-        assert_eq!(proxy2.balance(), TEN);
-        assert_eq!(proxy3.balance(), TEN);
-        assert_eq!(proxy4.balance(), TEN);
-
-        // If the msg value is `ONE`,
-        proxy1.sender_and_value(alice, ONE).try_pay_proxy().motsu_unwrap();
-        assert_eq!(alice.balance(), TEN - ONE);
-        assert_eq!(proxy1.balance(), TEN - ONE);
-        assert_eq!(proxy2.balance(), TEN - ONE);
-        // the third proxy should receive funds,
-        assert_eq!(proxy3.balance(), TEN + THREE);
-        // and call to the fourth proxy should revert.
-        assert_eq!(proxy4.balance(), TEN);
-    }
->>>>>>> 64b7ed44
 }