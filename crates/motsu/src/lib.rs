--- conflicted
+++ resolved
@@ -147,10 +147,6 @@
 //! [test_attribute]: crate::test
 #[cfg(test)]
 extern crate alloc;
-<<<<<<< HEAD
-extern crate core;
-=======
->>>>>>> 6b23a907
 
 mod context;
 pub mod prelude;
@@ -182,17 +178,10 @@
     const MAGIC_ERROR_VALUE: U256 = uint!(42_U256);
 
     sol! {
-<<<<<<< HEAD
-        /// Emitted when [`PingContract`] was called.
-        ///
-        /// * `from` - Address from which the contract was pinged.
-        /// * `value` - Value received after ping.
-=======
         /// Emitted when [`PingContract`] is called.
         ///
         /// * `from` - Address from which the contract was pinged.
         /// * `value` - Value received when pinged.
->>>>>>> 6b23a907
         #[allow(missing_docs)]
         #[derive(Debug)]
         event Pinged(
@@ -261,17 +250,10 @@
     }
 
     sol! {
-<<<<<<< HEAD
-        /// Emitted when [`PongContract`] was called.
-        ///
-        /// * `from` - Address from which the contract was ponged.
-        /// * `value` - Value received after pong.
-=======
         /// Emitted when [`PongContract`] is called.
         ///
         /// * `from` - Address from which the contract was ponged.
         /// * `value` - Value received when ponged.
->>>>>>> 6b23a907
         #[allow(missing_docs)]
         #[derive(Debug)]
         event Ponged(
@@ -436,13 +418,8 @@
         // Create the first contract instance.
         let _ping1 = Contract::<PingContract>::new_at(addr);
 
-<<<<<<< HEAD
-        // Attempting to create a second instance at the same address while
-        // first exists should panic
-=======
         // Attempt to create the second instance at the same address should
         // fail.
->>>>>>> 6b23a907
         let _ping2 = Contract::<PingContract>::new_at(addr);
     }
 
@@ -497,11 +474,8 @@
             !pong.emitted(&Ponged { from: ping.address(), value: TEN + ONE })
         );
     }
-<<<<<<< HEAD
-=======
 
     // TODO: add panic assertions for emitted events
->>>>>>> 6b23a907
 }
 
 #[cfg(test)]
