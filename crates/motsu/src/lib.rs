//! # Motsu - Unit Testing for Stylus
//!
//! This crate enables unit-testing for Stylus contracts. It abstracts away the
//! machinery necessary for writing tests behind a
//! [`#[motsu::test]`][test_attribute] procedural macro.
//!
//! The name `motsu` is an analogy to the place where you put your fingers to
//! hold a stylus pen.
//!
//! ## Usage
//!
//! Annotate tests with [`#[motsu::test]`][test_attribute] instead of `#[test]`
//! to get access to VM affordances:
//!
//! ```rust
//! #[cfg(test)]
//! mod tests {
//!     use motsu::prelude::*;
//!     use stylus_sdk::alloy_primitives::{Address, U256};
//!
//!     #[motsu::test]
//!     fn reads_balance(
//!         contract: Contract<Erc20>,
//!         alice: Account,
//!     ) {
//!         // Access storage.
//!         let balance = contract.sender(alice).balance_of(Address::ZERO);
//!         assert_eq!(balance, U256::ZERO);
//!     }
//! }
//! ```
//!
//! Function [`crate::prelude::Contract::sender`] is necessary to trigger call
//! to a contract, and should accept an [`crate::prelude::Account`] or an
//! [`stylus_sdk::alloy_primitives::Address`] as an argument.
//!
//! Alternatively [`crate::prelude::Contract::sender_and_value`] can be used to
//! pass additional value to the contract.
//! To make a payable call work, user should be funded with
//! [`crate::prelude::Account::fund`] method (there is no funding by default),
//! like in example below:
//!
//! ```rust
//!  use motsu::prelude::*;
//!  use stylus_sdk::alloy_primitives::{Address, U256, ruint::uint};
//!
//!  #[motsu::test]
//!  fn pay_three_proxies(proxy: Contract<Proxy>, alice: Account) {
//!     let one = uint!(1_U256);
//!     let ten = uint!(10_U256);
//!
//!     // Initialize the proxy contract.
//!     proxy.sender(alice).init(Address::ZERO);
//!
//!     // Fund alice.
//!     alice.fund(ten);
//!
//!     // Call the contract.
//!     proxy.sender_and_value(alice, one).pay_proxy();
//!
//!     // Assert that alice lost one wei and the proxy gained one wei.
//!     assert_eq!(alice.balance(), ten - one);
//!     assert_eq!(proxy.balance(), one);
//!  }
//! ```
//!
//! Multiple external calls are supported in Motsu.
//! Assuming `Proxy` is a contract that exposes `#[public]` function
//! `Proxy::call_proxy`, where it adds `one` to the passed argument and calls
//! next `Proxy` contract at the address provided during initialization.
//! The following test case can emulate a call chain of three `Proxy` contracts:
//!
//! ```rust
//!  use motsu::prelude::*;
//!  use stylus_sdk::alloy_primitives::{Address, U256, ruint::uint};
//!
//!  #[motsu::test]
//!  fn call_three_proxies(
//!     proxy1: Contract<Proxy>,
//!     proxy2: Contract<Proxy>,
//!     proxy3: Contract<Proxy>,
//!     alice: Account,
//!  ) {
//!     let one = uint!(1_U256);
//!     let ten = uint!(10_U256);
//!
//!     // Set up a chain of three proxies.
//!     // With the given call chain: proxy1 -> proxy2 -> proxy3.
//!     proxy1.sender(alice).init(proxy2.address());
//!     proxy2.sender(alice).init(proxy3.address());
//!     proxy3.sender(alice).init(Address::ZERO);
//!
//!     // Call the first proxy.
//!     let result = proxy1.sender(alice).call_proxy(ten);
//!
//!     // The value is incremented by 1 for each proxy.
//!     assert_eq!(result, ten + one + one + one);
//!  }
//! ```
//!
//! Annotating a test function that accepts no parameters will make
//! [`#[motsu::test]`][test_attribute] behave the same as `#[test]`.
//!
//! ```rust,ignore
//! #[cfg(test)]
//! mod tests {
//!     #[motsu::test] // Equivalent to #[test]
//!     fn test_fn() {
//!         ...
//!     }
//! }
//! ```
//!
//! **Important:** To use a contract in tests, you must ensure it implements the
//! unsafe trait [`stylus_sdk::prelude::TopLevelStorage`]. While this trait is
//! automatically derived for contracts marked with
//! [`stylus_sdk::prelude::entrypoint`], you'll need to implement it manually
//! for any contract without this attribute:
//!
//! ```rust
//! use stylus_sdk::{
//!     storage::{StorageMap, StorageU256, StorageAddress},
//!     prelude::*,
//!     alloy_primitives::Address,
//! };
//!
//! // Entry point is not implemented, so we should implement `TopLevelStorage` ourselves.
//! // #[entrypoint]
//! #[storage]
//! pub struct Erc20 {
//!     balances: StorageMap<Address, StorageU256>,
//!     allowances: StorageMap<Address, StorageMap<Address, StorageU256>>,
//!     total_supply: StorageU256,
//! }
//!
//! unsafe impl TopLevelStorage for Erc20 {}
//! ```
//!
//! **Important:** For `motsu` to work correctly, `stylus-sdk` should **not**
//! have a default `hostio-caching` feature enabled.
//!
//! [test_attribute]: crate::test
#[cfg(test)]
extern crate alloc;
mod context;
pub mod prelude;
mod router;
mod shims;
mod storage_access;
pub use motsu_proc::test;

#[cfg(test)]
mod ping_pong_tests {
    #![deny(rustdoc::broken_intra_doc_links)]
    use alloy_primitives::uint;
    use alloy_sol_types::{sol, SolError};
    use motsu_proc as motsu;
    use stylus_sdk::{
        alloy_primitives::{Address, U256},
        call::Call,
        contract, evm, msg,
        prelude::{public, storage, AddressVM, SolidityError, TopLevelStorage},
        storage::{StorageAddress, StorageU256},
    };

    use crate::{
        context::{Account, Contract},
        prelude::*,
    };

    sol! {
        /// Emitted when [`PingContract`] was called.
        ///
        /// * `from` - Address from which the contract was pinged.
        /// * `value` - Value received after ping.
        #[allow(missing_docs)]
        event Pinged(
            address indexed from,
            uint256 indexed value
        );
    }

    const ONE: U256 = uint!(1_U256);
    const TEN: U256 = uint!(10_U256);
    const MAGIC_ERROR_VALUE: U256 = uint!(42_U256);

    const ONE: U256 = uint!(1_U256);
    const TEN: U256 = uint!(10_U256);
    const MAGIC_ERROR_VALUE: U256 = uint!(42_U256);

    #[storage]
    struct PingContract {
        pings_count: StorageU256,
        pinged_from: StorageAddress,
        contract_address: StorageAddress,
    }

    #[public]
    impl PingContract {
        fn ping(&mut self, to: Address, value: U256) -> Result<U256, Vec<u8>> {
            evm::log(Pinged { from: msg::sender(), value });

            let receiver = IPongContract::new(to);
            let call = Call::new_in(self);
            let value = receiver.pong(call, value)?;

            let pings_count = self.pings_count.get();
            self.pings_count.set(pings_count + ONE);

            self.pinged_from.set(msg::sender());
            self.contract_address.set(contract::address());

            Ok(value)
        }

        fn can_ping(&mut self, to: Address) -> Result<bool, Vec<u8>> {
            let receiver = IPongContract::new(to);
            let call = Call::new_in(self);
            Ok(receiver.can_pong(call)?)
        }

        fn has_pong(&self, to: Address) -> bool {
            to.has_code()
        }
    }

    unsafe impl TopLevelStorage for PingContract {}

    stylus_sdk::stylus_proc::sol_interface! {
        interface IPongContract {
            #[allow(missing_docs)]
            function pong(uint256 value) external returns (uint256);

            #[allow(missing_docs)]
            function canPong() external view returns (bool);
        }
    }

    sol! {
        #[derive(Debug)]
        #[allow(missing_docs)]
        error MagicError(uint256 value);
    }

    #[derive(SolidityError, Debug)]
    pub enum PongError {
        MagicError(MagicError),
    }

<<<<<<< HEAD
    sol! {
        /// Emitted when [`PongContract`] was called.
        ///
        /// * `from` - Address from which the contract was ponged.
        /// * `value` - Value received after pong.
        #[allow(missing_docs)]
        event Ponged(
            address indexed from,
            uint256 indexed value
        );
    }

=======
>>>>>>> 862770fa
    #[storage]
    struct PongContract {
        pongs_count: StorageU256,
        ponged_from: StorageAddress,
        contract_address: StorageAddress,
    }

    #[public]
    impl PongContract {
        fn pong(&mut self, value: U256) -> Result<U256, PongError> {
            if value == MAGIC_ERROR_VALUE {
                return Err(PongError::MagicError(MagicError { value }));
            }

            evm::log(Ponged { from: msg::sender(), value });

            let pongs_count = self.pongs_count.get();
            self.pongs_count.set(pongs_count + ONE);

            self.ponged_from.set(msg::sender());
            self.contract_address.set(contract::address());

            Ok(value + ONE)
        }

        fn can_pong(&self) -> bool {
            true
        }
    }

    unsafe impl TopLevelStorage for PongContract {}

    #[motsu::test]
    fn external_call(
        ping: Contract<PingContract>,
        pong: Contract<PongContract>,
        alice: Account,
    ) {
        let value = TEN;
        let ponged_value = ping
            .sender(alice)
            .ping(pong.address(), value)
            .expect("should ping successfully");

        assert_eq!(ponged_value, value + ONE);
        assert_eq!(ping.sender(alice).pings_count.get(), ONE);
        assert_eq!(pong.sender(alice).pongs_count.get(), ONE);
    }

    #[motsu::test]
    fn external_call_error(
        ping: Contract<PingContract>,
        pong: Contract<PongContract>,
        alice: Account,
    ) {
        let value = MAGIC_ERROR_VALUE;
        let err = ping
            .sender(alice)
            .ping(pong.address(), value)
            .expect_err("should fail to ping");

        assert_eq!(err, MagicError { value }.abi_encode());
    }

    #[motsu::test]
    fn external_static_call(
        ping: Contract<PingContract>,
        pong: Contract<PongContract>,
        alice: Account,
    ) {
        let can_ping = ping
            .sender(alice)
            .can_ping(pong.address())
            .expect("should ping successfully");
        assert!(can_ping);
    }

    #[motsu::test]
    fn msg_sender(
        ping: Contract<PingContract>,
        pong: Contract<PongContract>,
        alice: Account,
    ) {
        assert_eq!(ping.sender(alice).pinged_from.get(), Address::ZERO);
        assert_eq!(pong.sender(alice).ponged_from.get(), Address::ZERO);

        _ = ping
            .sender(alice)
            .ping(pong.address(), TEN)
            .expect("should ping successfully");

        assert_eq!(ping.sender(alice).pinged_from.get(), alice.address());
        assert_eq!(pong.sender(alice).ponged_from.get(), ping.address());
    }

    #[motsu::test]
    fn has_code(
        ping: Contract<PingContract>,
        pong: Contract<PongContract>,
        alice: Account,
    ) {
        assert!(ping.sender(alice).has_pong(pong.address()));
    }

    #[motsu::test]
    fn contract_address(
        ping: Contract<PingContract>,
        pong: Contract<PongContract>,
        alice: Account,
    ) {
        assert_eq!(ping.sender(alice).contract_address.get(), Address::ZERO);
        assert_eq!(pong.sender(alice).contract_address.get(), Address::ZERO);

        _ = ping
            .sender(alice)
            .ping(pong.address(), TEN)
            .expect("should ping successfully");

        assert_eq!(ping.sender(alice).contract_address.get(), ping.address());
        assert_eq!(pong.sender(alice).contract_address.get(), pong.address());
    }

    #[motsu::test]
    fn deref_invalidated_storage_cache(
        ping: Contract<PingContract>,
        pong: Contract<PongContract>,
        alice: Account,
    ) {
        // This test is different from `contract_address` test, since it checks
        // that `StorageType` contract correctly resets.
        let mut alice_ping = ping.sender(alice);
        let alice_pong = pong.sender(alice);

        // `alice_pong.contract_address.get()` invocation will cache the value
        // of `contract_address` for the next immutable call.
        assert_eq!(alice_pong.contract_address.get(), Address::ZERO);

        // Here `alice` calls `ping` contract and should implicitly change
        // `pong.contract_address`.
        _ = alice_ping
            .ping(pong.address(), TEN)
            .expect("should ping successfully");

        // And we will check that we're not reading cached `Address::ZERO`
        // value, but the actual one.
        assert_eq!(alice_pong.contract_address.get(), pong.address());
    }

    #[motsu::test]
    #[allow(unused)]
    fn contract_should_not_drop() {
        let alice = Account::random();
        let ping = Contract::<PingContract>::new();
        let mut ping = ping.sender(alice);
        let pong = Contract::<PongContract>::new();
        let pong_address = pong.address();
        let pong = pong.sender(alice);

        _ = ping
            .ping(pong_address, TEN)
            .expect("contract ping should not drop");
    }

    #[motsu_proc::test]
    fn emits_event(
        ping: Contract<PingContract>,
        pong: Contract<PongContract>,
        alice: Account,
    ) {
        _ = ping
            .sender(alice)
            .ping(pong.address(), TEN)
            .expect("should ping successfully");

        // Assert emitted events.
        assert!(Pinged { from: alice.address(), value: TEN }.emitted());
        assert!(Ponged { from: ping.address(), value: TEN }.emitted());

        // Assert not emitted events
        assert!(!Pinged { from: ping.address(), value: TEN }.emitted());
        assert!(!Ponged { from: alice.address(), value: TEN }.emitted());
    }
}

#[cfg(test)]
mod proxies_tests {
    use alloy_primitives::{uint, Address, U256};
    use motsu_proc as motsu;
    use stylus_sdk::{
        call::Call,
        contract, msg,
        prelude::{public, storage, TopLevelStorage},
        storage::StorageAddress,
    };

    use crate::prelude::*;

    const ONE: U256 = uint!(1_U256);
    const TWO: U256 = uint!(2_U256);
    const FOUR: U256 = uint!(4_U256);
    const EIGHT: U256 = uint!(8_U256);
    const TEN: U256 = uint!(10_U256);
    const CALL_PROXY_LIMIT: U256 = uint!(50_U256);

    stylus_sdk::stylus_proc::sol_interface! {
        interface IProxy {
            #[allow(missing_docs)]
            function callProxy(uint256 value) external returns (uint256);
            #[allow(missing_docs)]
            function payProxy() external payable;
            #[allow(missing_docs)]
            function passProxyWithFixedValue(uint256 pass_value) external payable;
            #[allow(missing_docs)]
            function payProxyWithHalfBalance() external payable;
        }
    }

    #[storage]
    struct Proxy {
        next_proxy: StorageAddress,
    }

    #[public]
    impl Proxy {
        fn call_proxy(&mut self, value: U256) -> U256 {
            if value == CALL_PROXY_LIMIT {
                return value;
            }

            // Add one to the value.
            let value = value + ONE;

            // If there is no next proxy, return the value.
            let next_proxy = self.next_proxy.get();
            if next_proxy.is_zero() {
                value
            } else {
                // Otherwise, call the next proxy.
                let proxy = IProxy::new(next_proxy);
                let call = Call::new_in(self);
                proxy.call_proxy(call, value).expect("should call proxy")
            }
        }

        #[payable]
        fn pay_proxy(&mut self) {
            let next_proxy = self.next_proxy.get();

            // If there is a next proxy.
            if !next_proxy.is_zero() {
                // Add one to the message value.
                let value = msg::value() + ONE;

                // Pay the next proxy.
                let proxy = IProxy::new(next_proxy);
                let call = Call::new_in(self).value(value);
                proxy.pay_proxy(call).expect("should pay proxy");
            }
        }

        #[payable]
        fn pass_proxy_with_fixed_value(&mut self, this_value: U256) {
            let next_proxy = self.next_proxy.get();

            // If there is a next proxy.
            if !next_proxy.is_zero() {
                // Pay the next proxy.
                let proxy = IProxy::new(next_proxy);
                let call = Call::new_in(self).value(this_value);
                let value_for_next_next_proxy = this_value / TWO;
                proxy
                    .pass_proxy_with_fixed_value(
                        call,
                        value_for_next_next_proxy,
                    )
                    .expect("should pass half the value to the next proxy");
            }
        }

        #[payable]
        fn pay_proxy_with_half_balance(&mut self) {
            let next_proxy = self.next_proxy.get();

            // If there is a next proxy.
            if !next_proxy.is_zero() {
                let half_balance = contract::balance() / TWO;
                // Pay the next proxy.
                let proxy = IProxy::new(next_proxy);
                let call = Call::new_in(self).value(half_balance);
                proxy
                    .pay_proxy_with_half_balance(call)
                    .expect("should pass half the value to the next proxy");
            }
        }
    }

    impl Proxy {
        fn init(&mut self, next_proxy: Address) {
            self.next_proxy.set(next_proxy);
        }
    }

    unsafe impl TopLevelStorage for Proxy {}

    #[motsu::test]
    fn call_three_proxies(
        proxy1: Contract<Proxy>,
        proxy2: Contract<Proxy>,
        proxy3: Contract<Proxy>,
        alice: Account,
    ) {
        // Set up a chain of three proxies.
        // With the given call chain: proxy1 -> proxy2 -> proxy3.
        proxy1.sender(alice).init(proxy2.address());
        proxy2.sender(alice).init(proxy3.address());
        proxy3.sender(alice).init(Address::ZERO);

        // Call the first proxy.
        let result = proxy1.sender(alice).call_proxy(TEN);

        // The value is incremented by 1 for each proxy.
        assert_eq!(result, TEN + ONE + ONE + ONE);
    }

    #[motsu::test]
    fn call_three_proxies_with_reentrancy(
        proxy1: Contract<Proxy>,
        proxy2: Contract<Proxy>,
        proxy3: Contract<Proxy>,
        alice: Account,
    ) {
        // Set up a chain of three proxies.
        // With the given call chain: proxy1 -> proxy2 -> proxy3 -> proxy1 -> ..
        proxy1.sender(alice).init(proxy2.address());
        proxy2.sender(alice).init(proxy3.address());
        proxy3.sender(alice).init(proxy1.address());

        // Call the first proxy.
        let result = proxy1.sender(alice).call_proxy(ONE);

        // Reentrant call should stop with limit.
        assert_eq!(result, CALL_PROXY_LIMIT);
    }

    #[motsu::test]
    fn pay_three_proxies(
        proxy1: Contract<Proxy>,
        proxy2: Contract<Proxy>,
        proxy3: Contract<Proxy>,
        alice: Account,
    ) {
        // Set up a chain of three proxies.
        // With the given call chain: proxy1 -> proxy2 -> proxy3.
        proxy1.sender(alice).init(proxy2.address());
        proxy2.sender(alice).init(proxy3.address());
        proxy3.sender(alice).init(Address::ZERO);

        // Fund accounts.
        alice.fund(TEN);
        proxy1.fund(TEN);
        proxy2.fund(TEN);
        proxy3.fund(TEN);

        // Call the first proxy.
        proxy1.sender_and_value(alice, ONE).pay_proxy();

        // By the end, each actor will lose `ONE`, except last proxy.
        assert_eq!(alice.balance(), TEN - ONE);
        assert_eq!(proxy1.balance(), TEN - ONE);
        assert_eq!(proxy2.balance(), TEN - ONE);
        assert_eq!(proxy3.balance(), TEN + ONE + ONE + ONE);
    }

    #[motsu::test]
    fn pass_proxy_with_fixed_value(
        proxy1: Contract<Proxy>,
        proxy2: Contract<Proxy>,
        proxy3: Contract<Proxy>,
        alice: Account,
    ) {
        // Set up a chain of three proxies.
        // With the given call chain: proxy1 -> proxy2 -> proxy3.
        proxy1.sender(alice).init(proxy2.address());
        proxy2.sender(alice).init(proxy3.address());
        proxy3.sender(alice).init(Address::ZERO);

        // Fund alice, proxies have no funds.
        alice.fund(EIGHT);

        assert_eq!(alice.balance(), EIGHT);
        assert_eq!(proxy1.balance(), U256::ZERO);
        assert_eq!(proxy2.balance(), U256::ZERO);
        assert_eq!(proxy3.balance(), U256::ZERO);

        // Call the first proxy.
        proxy1.sender_and_value(alice, EIGHT).pass_proxy_with_fixed_value(FOUR);

        assert_eq!(alice.balance(), U256::ZERO);
        assert_eq!(proxy1.balance(), FOUR);
        assert_eq!(proxy2.balance(), TWO);
        assert_eq!(proxy3.balance(), TWO);
    }

    #[motsu::test]
    fn pay_proxy_with_half_balance(
        proxy1: Contract<Proxy>,
        proxy2: Contract<Proxy>,
        proxy3: Contract<Proxy>,
        alice: Account,
    ) {
        // Set up a chain of three proxies.
        // With the given call chain: proxy1 -> proxy2 -> proxy3.
        proxy1.sender(alice).init(proxy2.address());
        proxy2.sender(alice).init(proxy3.address());
        proxy3.sender(alice).init(Address::ZERO);

        // Fund alice, proxies have no funds.
        alice.fund(EIGHT);

        assert_eq!(alice.balance(), EIGHT);
        assert_eq!(proxy1.balance(), U256::ZERO);
        assert_eq!(proxy2.balance(), U256::ZERO);
        assert_eq!(proxy3.balance(), U256::ZERO);

        // Call the first proxy.
        proxy1.sender_and_value(alice, EIGHT).pay_proxy_with_half_balance();

        assert_eq!(alice.balance(), U256::ZERO);
        assert_eq!(proxy1.balance(), FOUR);
        assert_eq!(proxy2.balance(), TWO);
        assert_eq!(proxy3.balance(), TWO);
    }

    #[motsu::test]
    fn no_locks_with_panics() {
        // Checks that Motsu VM locking behavior is correct when running the
        // same test multiple times on the same thread.
        for _ in 0..1000 {
            let proxy1 = Contract::<Proxy>::new();
            let proxy2 = Contract::<Proxy>::new();
            let proxy3 = Contract::<Proxy>::new();
            let alice = Account::random();

            // Set up a chain of three proxies.
            // With the given call chain: proxy1 -> proxy2 -> proxy3.
            proxy1.sender(alice).init(proxy2.address());
            proxy2.sender(alice).init(proxy3.address());
            proxy3.sender(alice).init(Address::ZERO);

            // Call the first proxy.
            let result = proxy1.sender(alice).call_proxy(TEN);

            // The value is incremented by 1 for each proxy.
            assert_eq!(result, TEN + ONE + ONE + ONE);
        }
    }
}<|MERGE_RESOLUTION|>--- conflicted
+++ resolved
@@ -168,6 +168,10 @@
         prelude::*,
     };
 
+    const ONE: U256 = uint!(1_U256);
+    const TEN: U256 = uint!(10_U256);
+    const MAGIC_ERROR_VALUE: U256 = uint!(42_U256);
+
     sol! {
         /// Emitted when [`PingContract`] was called.
         ///
@@ -180,14 +184,6 @@
         );
     }
 
-    const ONE: U256 = uint!(1_U256);
-    const TEN: U256 = uint!(10_U256);
-    const MAGIC_ERROR_VALUE: U256 = uint!(42_U256);
-
-    const ONE: U256 = uint!(1_U256);
-    const TEN: U256 = uint!(10_U256);
-    const MAGIC_ERROR_VALUE: U256 = uint!(42_U256);
-
     #[storage]
     struct PingContract {
         pings_count: StorageU256,
@@ -247,7 +243,6 @@
         MagicError(MagicError),
     }
 
-<<<<<<< HEAD
     sol! {
         /// Emitted when [`PongContract`] was called.
         ///
@@ -260,8 +255,6 @@
         );
     }
 
-=======
->>>>>>> 862770fa
     #[storage]
     struct PongContract {
         pongs_count: StorageU256,
