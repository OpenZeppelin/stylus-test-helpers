--- conflicted
+++ resolved
@@ -1,8 +1,4 @@
 //! Common imports for `motsu` tests.
-<<<<<<< HEAD
 pub use crate::context::{
-    Account, Context, Contract, ContractCall, EventLogExt, Funding,
-};
-=======
-pub use crate::context::{Account, Contract, ContractCall, Funding, VMContext};
->>>>>>> daad63f6
+    Account, Contract, ContractCall, EventLogExt, Funding, VMContext,
+};