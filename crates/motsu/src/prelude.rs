--- conflicted
+++ resolved
@@ -1,11 +1,5 @@
 //! Common imports for `motsu` tests.
-<<<<<<< HEAD
 pub use crate::{
-    context::{
-        Account, Contract, ContractCall, EventLogExt, Funding, VMContext,
-    },
+    context::{Account, Contract, ContractCall, Funding, VMContext},
     revert::ResultExt,
-};
-=======
-pub use crate::context::{Account, Contract, ContractCall, Funding, VMContext};
->>>>>>> 9bfa8c85
+};