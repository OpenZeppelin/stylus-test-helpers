//! Common imports for `motsu` tests.
pub use crate::{
<<<<<<< HEAD
    context::{Account, Balance, Contract, ContractCall, FromTag, Funding, VM},
=======
    context::{
        Account, Balance, Contract, ContractCall, FromTag, Funding, VMContext,
    },
    precompiles::deploy_precompiles,
>>>>>>> b0d471e9
    revert::ResultExt,
};<|MERGE_RESOLUTION|>--- conflicted
+++ resolved
@@ -1,12 +1,6 @@
 //! Common imports for `motsu` tests.
 pub use crate::{
-<<<<<<< HEAD
     context::{Account, Balance, Contract, ContractCall, FromTag, Funding, VM},
-=======
-    context::{
-        Account, Balance, Contract, ContractCall, FromTag, Funding, VMContext,
-    },
     precompiles::deploy_precompiles,
->>>>>>> b0d471e9
     revert::ResultExt,
 };