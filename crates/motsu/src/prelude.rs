//! Common imports for `motsu` tests.
pub use crate::{
<<<<<<< HEAD
    chain_id,
    context::{Account, Contract, ContractCall, Funding, VMContext},
    set_chain_id,
=======
    context::{Account, Contract, ContractCall, FromTag, Funding, VMContext},
    revert::ResultExt,
>>>>>>> 64b7ed44
};<|MERGE_RESOLUTION|>--- conflicted
+++ resolved
@@ -1,11 +1,6 @@
 //! Common imports for `motsu` tests.
 pub use crate::{
-<<<<<<< HEAD
-    chain_id,
-    context::{Account, Contract, ContractCall, Funding, VMContext},
-    set_chain_id,
-=======
     context::{Account, Contract, ContractCall, FromTag, Funding, VMContext},
     revert::ResultExt,
->>>>>>> 64b7ed44
+    set_chain_id,
 };