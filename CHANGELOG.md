--- conflicted
+++ resolved
@@ -15,13 +15,9 @@
 
 ### Changed (Breaking)
 
-<<<<<<< HEAD
 - `Account` can no longer be created at a predetermined address. #70
 - `Funding::balance` is removed. #70
-- Bump Stylus SDK to v0.8.2. #46
-=======
 - Bump Stylus SDK to v0.8.3-rc.1 #75
->>>>>>> 07921e9f
 
 ## [0.6.0] - 2025-03-11
 
