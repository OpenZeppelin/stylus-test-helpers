--- conflicted
+++ resolved
@@ -19,11 +19,7 @@
 
 - Mocks for the `msg::sender()` #14
 - Mocks for the `msg::value()` and `contract::balance()` #31
-<<<<<<< HEAD
-- Mocks for the external contract calls. 
-=======
 - Mocks for the external contract calls.
->>>>>>> daad63f6
   Two and more contracts can be injected into test #14
 - Option to inject `Account` or `Address` in the test #14
 
