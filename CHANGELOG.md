# Changelog

All notable changes to this project will be documented in this file.

The format is based on [Keep a Changelog], and this project adheres to [Semantic Versioning].

[Keep a Changelog]: https://keepachangelog.com/en/1.1.0/
[Semantic Versioning]: https://semver.org/spec/v2.0.0.html

## [Unreleased]

### Added

<<<<<<< HEAD
- Predeploy `EcRecover` precompile contract. #90
=======
- Support `fallback` and `receive` functions. #88
>>>>>>> fed659f0
- Derived `PartialEq`, `Eq` and `Debug` for `Account`. #81
- Enabled additional conversions between `PrivateKeySigner`, `Address` and `Account`. #84

### Changed (Breaking)

- Missing selector returns an error instead of panicking. #88

### Changed

## [0.7.0] - 2025-03-19

### Added

- Enabled 'stylus-test' SDK feature by default. #78
- `Account` can be created from string and byte seeds, and can return a signer. #70
- Implemented `Balance` trait for `Account` and `Contract<T>`. #70
- Added ability to set the chain ID in tests. #67

### Changed (Breaking)

- Bump Stylus SDK to `v0.8.3` #77
- `Account` can no longer be created at a predetermined address. #70
- `Funding::balance` is removed. #70

## [0.6.0] - 2025-03-11

### Added

- Fixed bug with invalid size of return data from external call #68
- No randomness in address generation anymore.
  Addresses will be derived from a string representation of the argument name #62
- State of the contract (on-chain data, events) and account balances can be
  reverted when call fails #62
- String representation of address linked to a string tag (argument name),
  that is used for error message formatting #62

### Changed (Breaking)

## [0.5.0] - 2025-03-05

### Added

- Event assertions `Contract::emitted` and `Contract::assert_emitted` #34

### Changed (Breaking)

- Bump Stylus SDK to v0.8.1 #46

## [0.4.0] - 2025-02-11

### Added

- Mocks for the `msg::sender()` #14
- Mocks for the `msg::value()` and `contract::balance()` #31
- Mocks for the external contract calls.
  Two and more contracts can be injected into test #14
- Option to inject `Account` or `Address` in the test #14

### Changed (Breaking)

- `Contract<..>` wrapper is mandatory for the contract's argument #14
- To call contract's function it is mandatory to explicitly indicate the sender,
  through `Contract::<..>::sender(..)` function #14
- `Contract<T>`'s `T` type should implement `TopLevelStorage` #14

## [0.3.0] - 2025-01-07

### Changed (Breaking)

- Bump `motsu` to v0.3.0. #21
- Bump `motsu-proc` to v0.3.0. #20
- Bump `alloy-primitives` and `alloy-sol-types` to v0.8.14. #20
- Bump Stylus SDK to v0.7.0. #17

## [0.2.1] - 2024-12-17

### Added

- Migrate motsu to a new repository.

## [0.2.0] - 2024-11-07

### Added

- Allow tests to be run in parallel.

## [0.1.0] - 2024-10-17

- Initial release<|MERGE_RESOLUTION|>--- conflicted
+++ resolved
@@ -11,11 +11,8 @@
 
 ### Added
 
-<<<<<<< HEAD
 - Predeploy `EcRecover` precompile contract. #90
-=======
 - Support `fallback` and `receive` functions. #88
->>>>>>> fed659f0
 - Derived `PartialEq`, `Eq` and `Debug` for `Account`. #81
 - Enabled additional conversions between `PrivateKeySigner`, `Address` and `Account`. #84
 
