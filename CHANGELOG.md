# Changelog

All notable changes to this project will be documented in this file.

The format is based on [Keep a Changelog], and this project adheres to [Semantic Versioning].

[Keep a Changelog]: https://keepachangelog.com/en/1.1.0/
[Semantic Versioning]: https://semver.org/spec/v2.0.0.html

## [Unreleased]

### Added

- Predeploy `EcRecover` precompile contract. #90
- Support `fallback` and `receive` functions. #88
- Derived `PartialEq`, `Eq` and `Debug` for `Account`. #81
- Enabled additional conversions between `PrivateKeySigner`, `Address` and `Account`. #84

### Changed (Breaking)

- Missing selector returns an error instead of panicking. #88
<<<<<<< HEAD
- Api `VMContext::current()` simplified to `VM::context()`. #91
=======
- `evm::gas_left` and `evm::ink_left` return maximum values. #90
>>>>>>> b0d471e9

### Changed

## [0.7.0] - 2025-03-19

### Added

- Enabled 'stylus-test' SDK feature by default. #78
- `Account` can be created from string and byte seeds, and can return a signer. #70
- Implemented `Balance` trait for `Account` and `Contract<T>`. #70
- Added ability to set the chain ID in tests. #67

### Changed (Breaking)

- Bump Stylus SDK to `v0.8.3` #77
- `Account` can no longer be created at a predetermined address. #70
- `Funding::balance` is removed. #70

## [0.6.0] - 2025-03-11

### Added

- Fixed bug with invalid size of return data from external call #68
- No randomness in address generation anymore.
  Addresses will be derived from a string representation of the argument name #62
- State of the contract (on-chain data, events) and account balances can be
  reverted when call fails #62
- String representation of address linked to a string tag (argument name),
  that is used for error message formatting #62

### Changed (Breaking)

## [0.5.0] - 2025-03-05

### Added

- Event assertions `Contract::emitted` and `Contract::assert_emitted` #34

### Changed (Breaking)

- Bump Stylus SDK to v0.8.1 #46

## [0.4.0] - 2025-02-11

### Added

- Mocks for the `msg::sender()` #14
- Mocks for the `msg::value()` and `contract::balance()` #31
- Mocks for the external contract calls.
  Two and more contracts can be injected into test #14
- Option to inject `Account` or `Address` in the test #14

### Changed (Breaking)

- `Contract<..>` wrapper is mandatory for the contract's argument #14
- To call contract's function it is mandatory to explicitly indicate the sender,
  through `Contract::<..>::sender(..)` function #14
- `Contract<T>`'s `T` type should implement `TopLevelStorage` #14

## [0.3.0] - 2025-01-07

### Changed (Breaking)

- Bump `motsu` to v0.3.0. #21
- Bump `motsu-proc` to v0.3.0. #20
- Bump `alloy-primitives` and `alloy-sol-types` to v0.8.14. #20
- Bump Stylus SDK to v0.7.0. #17

## [0.2.1] - 2024-12-17

### Added

- Migrate motsu to a new repository.

## [0.2.0] - 2024-11-07

### Added

- Allow tests to be run in parallel.

## [0.1.0] - 2024-10-17

- Initial release<|MERGE_RESOLUTION|>--- conflicted
+++ resolved
@@ -19,11 +19,8 @@
 ### Changed (Breaking)
 
 - Missing selector returns an error instead of panicking. #88
-<<<<<<< HEAD
 - Api `VMContext::current()` simplified to `VM::context()`. #91
-=======
 - `evm::gas_left` and `evm::ink_left` return maximum values. #90
->>>>>>> b0d471e9
 
 ### Changed
 
